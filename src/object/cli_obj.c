/**
 * (C) Copyright 2016-2019 Intel Corporation.
 *
 * Licensed under the Apache License, Version 2.0 (the "License");
 * you may not use this file except in compliance with the License.
 * You may obtain a copy of the License at
 *
 *    http://www.apache.org/licenses/LICENSE-2.0
 *
 * Unless required by applicable law or agreed to in writing, software
 * distributed under the License is distributed on an "AS IS" BASIS,
 * WITHOUT WARRANTIES OR CONDITIONS OF ANY KIND, either express or implied.
 * See the License for the specific language governing permissions and
 * limitations under the License.
 *
 * GOVERNMENT LICENSE RIGHTS-OPEN SOURCE SOFTWARE
 * The Government's rights to use, modify, reproduce, release, perform, display,
 * or disclose this software are subject to the terms of the Apache License as
 * provided in Contract No. B609815.
 * Any reproduction of computer software, computer software documentation, or
 * portions thereof marked with this legend must also reproduce the markings.
 */
/**
 * This file is part of daos_sr
 *
 * src/object/cli_obj.c
 */
#define D_LOGFAC	DD_FAC(object)

#include <daos/object.h>
#include <daos/container.h>
#include <daos/pool.h>
#include <daos_task.h>
#include <daos_types.h>
#include "obj_rpc.h"
#include "obj_internal.h"

#define CLI_OBJ_IO_PARMS	8

/**
 * Open an object shard (shard object), cache the open handle.
 */
static int
obj_shard_open(struct dc_object *obj, unsigned int shard, unsigned int map_ver,
	       struct dc_obj_shard **shard_ptr)
{
	struct dc_obj_shard	*obj_shard;
	bool			 lock_upgraded = false;
	int			 rc = 0;

	if (shard >= obj->cob_shards_nr) {
		D_ERROR("shard %u obj_shards_nr %u\n", shard,
			obj->cob_shards_nr);
		return -DER_INVAL;
	}

	D_RWLOCK_RDLOCK(&obj->cob_lock);
open_retry:
	if (obj->cob_version != map_ver) {
		D_DEBUG(DB_IO, "ol ver %d != map ver %d\n",
			obj->cob_version, map_ver);
		D_GOTO(unlock, rc = -DER_STALE);
	}

	obj_shard = &obj->cob_shards->do_shards[shard];

	/* Skip the invalid shards and targets */
	if (obj_shard->do_shard == -1 ||
	    obj_shard->do_target_id == -1) {
		D_DEBUG(DB_IO, "shard %u does not exist.\n", shard);
		D_GOTO(unlock, rc = -DER_NONEXIST);
	}

	/* XXX could be otherwise for some object classes? */
	D_ASSERT(obj_shard->do_shard == shard);

	D_DEBUG(DB_IO, "Open object shard %d\n", shard);

	if (obj_shard->do_obj == NULL) {
		daos_unit_oid_t	 oid;

		/* upgrade to write lock to safely update open shard cache */
		if (!lock_upgraded) {
			D_RWLOCK_UNLOCK(&obj->cob_lock);
			D_RWLOCK_WRLOCK(&obj->cob_lock);
			lock_upgraded = true;
			goto open_retry;
		}

		memset(&oid, 0, sizeof(oid));
		oid.id_shard = shard;
		oid.id_pub   = obj->cob_md.omd_id;
		/* NB: obj open is a local operation, so it is ok to call
		 * it in sync mode, at least for now.
		 */
		rc = dc_obj_shard_open(obj, oid, obj->cob_mode, obj_shard);
		if (rc)
			D_GOTO(unlock, rc);
	}

	if (rc == 0) {
		/* hold the object shard */
		obj_shard_addref(obj_shard);
		*shard_ptr = obj_shard;
	}

unlock:
	D_RWLOCK_UNLOCK(&obj->cob_lock);
	return rc;
}

#define obj_shard_close(shard)	dc_obj_shard_close(shard)

static void
obj_layout_free(struct dc_object *obj)
{
	struct dc_obj_layout	*layout = NULL;
	int			 i;

	if (obj->cob_shards == NULL)
		return;

	for (i = 0; i < obj->cob_shards_nr; i++) {
		if (obj->cob_shards->do_shards[i].do_obj != NULL)
			obj_shard_close(&obj->cob_shards->do_shards[i]);
	}

	D_SPIN_LOCK(&obj->cob_spin);
	if (obj->cob_shards->do_open_count == 0)
		layout = obj->cob_shards;
	obj->cob_shards = NULL;
	D_SPIN_UNLOCK(&obj->cob_spin);

	if (layout != NULL)
		D_FREE(layout);
}

static void
obj_free(struct d_hlink *hlink)
{
	struct dc_object *obj;

	obj = container_of(hlink, struct dc_object, cob_hlink);
	D_ASSERT(daos_hhash_link_empty(&obj->cob_hlink));
	obj_layout_free(obj);
	if (obj->cob_time_fetch_leader != NULL)
		D_FREE(obj->cob_time_fetch_leader);
	D_SPIN_DESTROY(&obj->cob_spin);
	D_RWLOCK_DESTROY(&obj->cob_lock);
	D_FREE(obj);
}

static struct d_hlink_ops obj_h_ops = {
	.hop_free	= obj_free,
};

static struct dc_object *
obj_alloc(void)
{
	struct dc_object *obj;

	D_ALLOC_PTR(obj);
	if (obj == NULL)
		return NULL;

	daos_hhash_hlink_init(&obj->cob_hlink, &obj_h_ops);
	return obj;
}

void
obj_decref(struct dc_object *obj)
{
	daos_hhash_link_putref(&obj->cob_hlink);
}

void
obj_addref(struct dc_object *obj)
{
	daos_hhash_link_getref(&obj->cob_hlink);
}

static daos_handle_t
obj_ptr2hdl(struct dc_object *obj)
{
	daos_handle_t oh;

	daos_hhash_link_key(&obj->cob_hlink, &oh.cookie);
	return oh;
}

struct dc_object *
obj_hdl2ptr(daos_handle_t oh)
{
	struct d_hlink *hlink;

	hlink = daos_hhash_link_lookup(oh.cookie);
	if (hlink == NULL)
		return NULL;

	return container_of(hlink, struct dc_object, cob_hlink);
}

static void
obj_hdl_link(struct dc_object *obj)
{
	daos_hhash_link_insert(&obj->cob_hlink, DAOS_HTYPE_OBJ);
}

static void
obj_hdl_unlink(struct dc_object *obj)
{
	daos_hhash_link_delete(&obj->cob_hlink);
}

daos_handle_t
dc_obj_hdl2cont_hdl(daos_handle_t oh)
{
	struct dc_object *obj;
	daos_handle_t hdl;

	obj = obj_hdl2ptr(oh);
	if (obj == NULL)
		return DAOS_HDL_INVAL;

	hdl = obj->cob_coh;
	obj_decref(obj);
	return hdl;
}

static int
obj_layout_create(struct dc_object *obj, bool refresh)
{
	struct pl_obj_layout	*layout = NULL;
	struct dc_pool		*pool;
	struct pl_map		*map;
	int			i;
	int			rc;

	pool = dc_hdl2pool(dc_cont_hdl2pool_hdl(obj->cob_coh));
	D_ASSERT(pool != NULL);

	map = pl_map_find(pool->dp_pool, obj->cob_md.omd_id);
	dc_pool_put(pool);

	if (map == NULL) {
		D_DEBUG(DB_PL, "Cannot find valid placement map\n");
		D_GOTO(out, rc = -DER_INVAL);
	}

	rc = pl_obj_place(map, &obj->cob_md, NULL, &layout);
	pl_map_decref(map);
	if (rc != 0) {
		D_DEBUG(DB_PL, "Failed to generate object layout\n");
		D_GOTO(out, rc);
	}
	D_DEBUG(DB_PL, "Place object on %d targets ver %d\n", layout->ol_nr,
		layout->ol_ver);
	D_ASSERT(layout->ol_nr == layout->ol_grp_size * layout->ol_grp_nr);

	if (refresh)
		obj_layout_dump(obj->cob_md.omd_id, layout);

	obj->cob_version = layout->ol_ver;

	D_ASSERT(obj->cob_shards == NULL);
	D_ALLOC(obj->cob_shards, sizeof(struct dc_obj_layout) +
		sizeof(struct dc_obj_shard) * layout->ol_nr);
	if (obj->cob_shards == NULL)
		D_GOTO(out, rc = -DER_NOMEM);

	obj->cob_shards_nr = layout->ol_nr;
	obj->cob_grp_size = layout->ol_grp_size;

	if (obj->cob_grp_size > 1 && srv_io_mode == DIM_DTX_FULL_ENABLED &&
	    obj->cob_grp_nr < obj->cob_shards_nr / obj->cob_grp_size) {
		if (obj->cob_time_fetch_leader != NULL)
			D_FREE(obj->cob_time_fetch_leader);

		obj->cob_grp_nr = obj->cob_shards_nr / obj->cob_grp_size;
		D_ALLOC_ARRAY(obj->cob_time_fetch_leader, obj->cob_grp_nr);
		if (obj->cob_time_fetch_leader == NULL)
			D_GOTO(out, rc = -DER_NOMEM);
	}

	for (i = 0; i < layout->ol_nr; i++) {
		struct dc_obj_shard *obj_shard;

		obj_shard = &obj->cob_shards->do_shards[i];
		obj_shard->do_shard = i;
		obj_shard->do_target_id = layout->ol_shards[i].po_target;
		obj_shard->do_fseq = layout->ol_shards[i].po_fseq;
		obj_shard->do_rebuilding = layout->ol_shards[i].po_rebuilding;
	}
out:
	if (layout)
		pl_obj_layout_free(layout);
	return rc;
}

static int
obj_layout_refresh(struct dc_object *obj)
{
	int	rc;

	D_RWLOCK_WRLOCK(&obj->cob_lock);
	obj_layout_free(obj);
	rc = obj_layout_create(obj, true);
	D_RWLOCK_UNLOCK(&obj->cob_lock);

	return rc;
}

static int
obj_get_replicas(struct dc_object *obj)
{
	struct daos_oclass_attr *oc_attr;

	oc_attr = daos_oclass_attr_find(obj->cob_md.omd_id);
	D_ASSERT(oc_attr != NULL);

	if (oc_attr->ca_resil != DAOS_RES_REPL)
		return 1;

	if (oc_attr->u.rp.r_num == DAOS_OBJ_REPL_MAX)
		return obj->cob_grp_size;

	return oc_attr->u.rp.r_num;
}

int
obj_get_grp_size(struct dc_object *obj)
{
	return obj->cob_grp_size;
}

static int
obj_dkey2grp(struct dc_object *obj, uint64_t hash, unsigned int map_ver)
{
	int		grp_size;
	uint64_t	grp_idx;

	grp_size = obj_get_grp_size(obj);
	D_ASSERT(grp_size > 0);

	D_RWLOCK_RDLOCK(&obj->cob_lock);
	if (obj->cob_version != map_ver) {
		D_RWLOCK_UNLOCK(&obj->cob_lock);
		return -DER_STALE;
	}

	D_ASSERT(obj->cob_shards_nr >= grp_size);

	/* XXX, consistent hash? */
	grp_idx = hash % (obj->cob_shards_nr / grp_size);
	D_RWLOCK_UNLOCK(&obj->cob_lock);

	return grp_idx;
}

/* Get a valid shard from an object group */
static int
obj_grp_valid_shard_get(struct dc_object *obj, int idx,
			unsigned int map_ver, uint32_t op)
{
	int idx_first;
	int grp_size;
	int i = 0;

	grp_size = obj_get_grp_size(obj);
	D_ASSERT(grp_size > 0);

	D_ASSERT(obj->cob_shards_nr > 0);

	D_RWLOCK_RDLOCK(&obj->cob_lock);
	if (obj->cob_version != map_ver) {
		/* Sigh, someone else change the pool map */
		D_RWLOCK_UNLOCK(&obj->cob_lock);
		return -DER_STALE;
	}

	idx_first = (idx / grp_size) * grp_size;
	if (DAOS_FAIL_CHECK(DAOS_OBJ_SPECIAL_SHARD)) {
		idx = daos_fail_value_get();

		if (idx >= grp_size) {
			D_RWLOCK_UNLOCK(&obj->cob_lock);
			return -DER_INVAL;
		}

		if (obj->cob_shards->do_shards[idx].do_shard != -1) {
			D_DEBUG(DB_TRACE, "special shard %d\n", idx);
			D_RWLOCK_UNLOCK(&obj->cob_lock);
			return idx;
		}
	} else {
		idx = idx_first + random() % grp_size;
	}

	for (i = 0; i < grp_size;
	     i++, idx = idx_first + (idx + 1 - idx_first) % grp_size) {
		/* let's skip the rebuild shard for non-update op */
		if (op != DAOS_OBJ_RPC_UPDATE &&
		    obj->cob_shards->do_shards[idx].do_rebuilding)
			continue;

		if (obj->cob_shards->do_shards[idx].do_target_id != -1)
			break;
	}

	D_RWLOCK_UNLOCK(&obj->cob_lock);

	if (i == grp_size)
		return -DER_NONEXIST;

	return idx;
}

static inline struct pl_obj_shard*
obj_get_shard(void *data, int idx)
{
	struct dc_object	*obj = data;

	return &obj->cob_shards->do_shards[idx].do_pl_shard;
}

static int
obj_grp_leader_get(struct dc_object *obj, int idx, unsigned int map_ver)
{
	int	rc = -DER_STALE;

	D_RWLOCK_RDLOCK(&obj->cob_lock);
	if (obj->cob_version == map_ver)
		rc = pl_select_leader(obj->cob_md.omd_id, idx,
				      obj->cob_grp_size, false,
				      obj_get_shard, obj);
	D_RWLOCK_UNLOCK(&obj->cob_lock);

	return rc;
}

/* If the client has been asked to fetch (list/query) from leader replica,
 * then means that related data is associated with some prepared DTX that
 * may be committable on the leader replica. According to our current DTX
 * batched commit policy, it is quite possible that such DTX is not ready
 * to be committed, or it is committable but cached on the leader replica
 * for some time. On the other hand, such DTX may contain more data update
 * than current fetch. If the subsequent fetch against the same redundancy
 * group come very soon (within the OBJ_FETCH_LEADER_INTERVAL), then it is
 * possible that related target for the next fetch is covered by the same
 * DTX that is still not committed yet. If the assumption is right, asking
 * the application to fetch from leader replica directly can avoid one RPC
 * round-trip with non-leader replica. If such assumption is wrong, it may
 * increase the server load on which the leader replica resides in a short
 * time but it will not correctness issues.
 */
#define		OBJ_FETCH_LEADER_INTERVAL	2

static int
obj_dkeyhash2shard(struct dc_object *obj, uint64_t hash, unsigned int map_ver,
		   uint32_t op, bool to_leader)
{
	uint64_t	time = 0;
	int		grp_idx;
	int		grp_size;
	int		idx;

	grp_idx = obj_dkey2grp(obj, hash, map_ver);
	if (grp_idx < 0)
		return grp_idx;

	grp_size = obj_get_grp_size(obj);
	idx = hash % grp_size + grp_idx * grp_size;

	if (!to_leader && obj->cob_time_fetch_leader != NULL &&
	    obj->cob_time_fetch_leader[grp_idx] != 0 &&
	    daos_gettime_coarse(&time) == 0 && OBJ_FETCH_LEADER_INTERVAL >=
	    time - obj->cob_time_fetch_leader[grp_idx])
		to_leader = true;

	if (to_leader)
		return obj_grp_leader_get(obj, idx, map_ver);

	return obj_grp_valid_shard_get(obj, idx, map_ver, op);
}

static int
obj_dkeyhash2update_grp(struct dc_object *obj, uint64_t hash, uint32_t map_ver,
			uint32_t *start_shard, uint32_t *grp_size)
{
	int	 grp_idx;

	grp_idx = obj_dkey2grp(obj, hash, map_ver);
	if (grp_idx < 0)
		return grp_idx;

	*grp_size = obj_get_grp_size(obj);
	*start_shard = grp_idx * *grp_size;

	return 0;
}

static uint32_t
obj_shard2tgtid(struct dc_object *obj, uint32_t shard)
{
	D_ASSERT(shard < obj->cob_shards_nr);
	return obj->cob_shards->do_shards[shard].do_target_id;
}

static int
obj_shard_tgts_query(struct dc_object *obj, uint32_t map_ver, uint32_t shard,
		     struct daos_shard_tgt *shard_tgt)
{
	struct dc_obj_shard	*obj_shard;
	int			 rc;

	rc = obj_shard_open(obj, shard, map_ver, &obj_shard);
	if (rc != 0) {
		if (rc == -DER_NONEXIST) {
			shard_tgt->st_rank = TGTS_IGNORE;
			rc = 0;
		} else {
			D_ERROR(DF_OID" obj_shard_open failed, rc %d.\n",
				DP_OID(obj->cob_md.omd_id), rc);
		}
		D_GOTO(out, rc);
	}

	shard_tgt->st_rank	= obj_shard->do_target_rank;
	shard_tgt->st_shard	= shard,
	shard_tgt->st_tgt_idx	= obj_shard->do_target_idx;
	shard_tgt->st_tgt_id	= obj_shard2tgtid(obj, shard);
	obj_shard_close(obj_shard);

out:
	return rc;
}

#define OBJ_TGT_INLINE_NR	(32)
struct obj_req_tgts {
	/* to save memory allocation if #targets <= OBJ_TGT_INLINE_NR */
	struct daos_shard_tgt	 ort_tgts_inline[OBJ_TGT_INLINE_NR];
	/* Shard target array, with (ort_grp_nr * ort_grp_size) targets.
	 * If #targets <= OBJ_TGT_INLINE_NR then it points to ort_tgts_inline.
	 * Within the array, [0, ort_grp_size - 1] is for the first group,
	 * [ort_grp_size, ort_grp_size * 2 - 1] is the 2nd group and so on.
	 * If (ort_srv_disp == 1) then within each group the first target is the
	 * leader shard and following (ort_grp_size - 1) targets are the forward
	 * non-leader shards.
	 * Now there is only one case for (ort_grp_nr > 1) that for object
	 * punch, all other cases with (ort_grp_nr == 1).
	 */
	struct daos_shard_tgt	*ort_shard_tgts;
	uint32_t		 ort_grp_nr;
	/* ort_grp_size is the size of the group that is sent as forwarded
	 * shards
	 */
	uint32_t		 ort_grp_size;
	/* ort_start_shard is only for EC object, it is the start shard number
	 * of the EC stripe. To facilitate calculate the offset of different
	 * shards in the stripe.
	 */
	uint32_t		 ort_start_shard;
	/* flag of server dispatch */
	uint32_t		 ort_srv_disp:1;
};

/* The tgt_set parameter is a bit map indicating the proper subset of targets
 * to forward the update for EC ojbects. For non-EC objects, and for EC updates
 * that include a full-stripe update (i.e., parity has been generated), the
 * tgt_set varible is set to zero.
 */
static int
obj_shards_2_fwtgts(struct dc_object *obj, uint32_t map_ver, uint64_t tgt_set,
		    uint32_t start_shard, uint32_t shard_cnt, uint32_t grp_nr,
		    struct obj_req_tgts *req_tgts)
{
	struct daos_shard_tgt	*tgt = NULL;
	uint32_t		 leader_shard = -1;
	uint32_t		 i, j;
	uint32_t		 shard_idx, shard_nr, grp_size;
	int			 rc;

	D_ASSERT(shard_cnt >= 1);
	grp_size = shard_cnt / grp_nr;
	D_ASSERT(grp_size * grp_nr == shard_cnt);
	req_tgts->ort_srv_disp = (srv_io_mode != DIM_CLIENT_DISPATCH) &&
				  grp_size > 1;

	if (tgt_set != 0) {
		D_ASSERT(grp_nr == 1);
		shard_nr = 0;
		for (i = 0; i < shard_cnt; i++)
			if (tgt_set & (1UL << i))
				shard_nr++;
	} else {
		shard_nr = shard_cnt;
	}

	if (shard_nr > OBJ_TGT_INLINE_NR) {
		if (req_tgts->ort_shard_tgts != NULL &&
		    req_tgts->ort_grp_nr * req_tgts->ort_grp_size != shard_nr) {
			/* shard_nr possibly changed per progressive layout */
			if (req_tgts->ort_shard_tgts !=
				req_tgts->ort_tgts_inline)
				D_FREE(req_tgts->ort_shard_tgts);
			req_tgts->ort_shard_tgts = NULL;
		}
		if (req_tgts->ort_shard_tgts == NULL) {
			D_ALLOC_ARRAY(req_tgts->ort_shard_tgts, shard_nr);
			if (req_tgts->ort_shard_tgts == NULL)
				return -DER_NOMEM;
		}
	} else {
		if (req_tgts->ort_shard_tgts != NULL &&
		    req_tgts->ort_shard_tgts != req_tgts->ort_tgts_inline)
			D_FREE(req_tgts->ort_shard_tgts);
		req_tgts->ort_shard_tgts = req_tgts->ort_tgts_inline;
	}
	req_tgts->ort_grp_nr = grp_nr;
	req_tgts->ort_grp_size = shard_nr;
<<<<<<< HEAD
=======

>>>>>>> a5845bde
	for (i = 0; i < grp_nr; i++) {
		shard_idx = start_shard + i * grp_size;
		tgt = req_tgts->ort_shard_tgts + i * grp_size;
		if (req_tgts->ort_srv_disp) {
			rc = obj_grp_leader_get(obj, shard_idx, map_ver);
			if (rc < 0) {
				D_ERROR(DF_OID" no valid shard, rc %d.\n",
					DP_OID(obj->cob_md.omd_id), rc);
				return rc;
			}
			leader_shard = rc;
			rc = obj_shard_tgts_query(obj, map_ver, leader_shard,
						  tgt++);
			if (rc != 0)
				return rc;
		}
		for (j = 0; j < grp_size; j++, shard_idx++) {
			if (shard_idx == leader_shard ||
<<<<<<< HEAD
			    (tgt_set && !(tgt_set & 1UL << j)))
=======
			    (tgt_set && !(tgt_set & 1UL << j))) {
>>>>>>> a5845bde
				continue;
			}
			rc = obj_shard_tgts_query(obj, map_ver, shard_idx,
						  tgt++);
			if (rc != 0)
				return rc;
		}
	}
	D_ASSERT(tgt == req_tgts->ort_shard_tgts + shard_nr);
	return 0;
}

static void
obj_ptr2shards(struct dc_object *obj, uint32_t *start_shard, uint32_t *shard_nr,
	       uint32_t *grp_nr)
{
	*start_shard = 0;
	*shard_nr = obj->cob_shards_nr;
	*grp_nr = obj->cob_shards_nr / obj_get_grp_size(obj);
}

static int
obj_ptr2poh(struct dc_object *obj, daos_handle_t *ph)
{
	daos_handle_t   coh;

	coh = obj->cob_coh;
	if (daos_handle_is_inval(coh))
		return -DER_NO_HDL;

	*ph = dc_cont_hdl2pool_hdl(coh);
	if (daos_handle_is_inval(*ph))
		return -DER_NO_HDL;

	return 0;
}

/* Get pool map version from object handle */
static int
obj_ptr2pm_ver(struct dc_object *obj, unsigned int *map_ver)
{
	daos_handle_t	ph;
	int		rc;

	rc = obj_ptr2poh(obj, &ph);
	if (rc != 0)
		return rc;

	rc = dc_pool_map_version_get(ph, map_ver);
	return rc;
}

static int
obj_pool_query_cb(tse_task_t *task, void *data)
{
	struct dc_object	*obj = *((struct dc_object **)data);
	daos_pool_query_t	*args;

	if (task->dt_result != 0)
		D_DEBUG(DB_IO, "obj_pool_query_cb task=%p result=%d\n",
			task, task->dt_result);

	obj_layout_refresh(obj);
	obj_decref(obj);

	args = dc_task_get_args(task);
	D_FREE(args->info);
	return 0;
}

static int
obj_pool_query_task(tse_sched_t *sched, struct dc_object *obj,
		    tse_task_t **taskp)
{
	tse_task_t		*task;
	daos_pool_query_t	*args;
	daos_handle_t		 ph;
	int			 rc = 0;

	rc = obj_ptr2poh(obj, &ph);
	if (rc != 0)
		return rc;

	rc = dc_task_create(dc_pool_query, sched, NULL, &task);
	if (rc != 0)
		return rc;

	args = dc_task_get_args(task);
	args->poh = ph;
	D_ALLOC_PTR(args->info);
	if (args->info == NULL)
		D_GOTO(err, rc = -DER_NOMEM);

	obj_addref(obj);
	rc = dc_task_reg_comp_cb(task, obj_pool_query_cb, &obj, sizeof(obj));
	if (rc != 0) {
		obj_decref(obj);
		D_GOTO(err, rc);
	}

	*taskp = task;
	return 0;
err:
	dc_task_decref(task);
	if (args->info)
		D_FREE(args->info);

	return rc;
}

int
dc_obj_register_class(tse_task_t *task)
{
	D_ERROR("Unsupported API\n");
	tse_task_complete(task, -DER_NOSYS);
	return 0;
}

int
dc_obj_query_class(tse_task_t *task)
{
	D_ERROR("Unsupported API\n");
	tse_task_complete(task, -DER_NOSYS);
	return 0;
}

int
dc_obj_list_class(tse_task_t *task)
{
	D_ERROR("Unsupported API\n");
	tse_task_complete(task, -DER_NOSYS);
	return 0;
}

int
dc_obj_open(tse_task_t *task)
{
	daos_obj_open_t		*args;
	struct dc_object	*obj;
	int			rc;

	args = dc_task_get_args(task);
	D_ASSERTF(args != NULL, "Task Argument OPC does not match DC OPC\n");

	obj = obj_alloc();
	if (obj == NULL)
		return -DER_NOMEM;

	obj->cob_coh  = args->coh;
	obj->cob_mode = args->mode;

	rc = D_SPIN_INIT(&obj->cob_spin, PTHREAD_PROCESS_PRIVATE);
	if (rc != 0)
		D_GOTO(out, rc);

	rc = D_RWLOCK_INIT(&obj->cob_lock, NULL);
	if (rc != 0)
		D_GOTO(out, rc);

	/* it is a local operation for now, does not require event */
	rc = dc_obj_fetch_md(args->oid, &obj->cob_md);
	if (rc != 0)
		D_GOTO(out, rc);

	rc = obj_ptr2pm_ver(obj, &obj->cob_md.omd_ver);
	if (rc)
		D_GOTO(out, rc);

	rc = obj_layout_create(obj, false);
	if (rc != 0)
		D_GOTO(out, rc);

	obj_hdl_link(obj);
	*args->oh = obj_ptr2hdl(obj);

out:
	obj_decref(obj);
	tse_task_complete(task, rc);
	return rc;
}

int
dc_obj_close(tse_task_t *task)
{
	daos_obj_close_t	*args;
	struct dc_object	*obj;
	int			 rc = 0;

	args = dc_task_get_args(task);
	D_ASSERTF(args != NULL, "Task Argument OPC does not match DC OPC\n");

	obj = obj_hdl2ptr(args->oh);
	if (obj == NULL)
		D_GOTO(out, rc = -DER_NO_HDL);

	obj_hdl_unlink(obj);
	obj_decref(obj);

out:
	tse_task_complete(task, rc);
	return 0;
}

int
dc_obj_fetch_md(daos_obj_id_t oid, struct daos_obj_md *md)
{
	/* For predefined object classes, do nothing at here. But for those
	 * customized classes, we need to fetch for the remote OI table.
	 */
	memset(md, 0, sizeof(*md));
	md->omd_id = oid;
	return 0;
}

int
daos_obj_layout_free(struct daos_obj_layout *layout)
{
	int i;

	for (i = 0; i < layout->ol_nr; i++) {
		if (layout->ol_shards[i] != NULL) {
			struct daos_obj_shard *shard;

			shard = layout->ol_shards[i];
			D_FREE(shard);
		}
	}

	D_FREE(layout);

	return 0;
}

int
daos_obj_layout_alloc(struct daos_obj_layout **layout, uint32_t grp_nr,
		      uint32_t grp_size)
{
	int rc = 0;
	int i;

	D_ALLOC(*layout, sizeof(struct daos_obj_layout) +
			 grp_nr * sizeof(struct daos_obj_shard *));
	if (*layout == NULL)
		return -DER_NOMEM;

	(*layout)->ol_nr = grp_nr;
	for (i = 0; i < grp_nr; i++) {
		D_ALLOC((*layout)->ol_shards[i],
			sizeof(struct daos_obj_shard) +
			grp_size * sizeof(uint32_t));
		if ((*layout)->ol_shards[i] == NULL)
			D_GOTO(free, rc = -DER_NOMEM);

		(*layout)->ol_shards[i]->os_replica_nr = grp_size;
	}
free:
	if (rc != 0) {
		daos_obj_layout_free(*layout);
		*layout = NULL;
	}

	return rc;
}

int
dc_obj_layout_get(daos_handle_t oh, struct daos_obj_layout **p_layout)
{
	struct daos_obj_layout  *layout = NULL;
	struct dc_object	*obj;
	struct daos_oclass_attr *oc_attr;
	unsigned int		grp_size;
	unsigned int		grp_nr;
	int			rc;
	int			i;
	int			j;
	int			k;

	obj = obj_hdl2ptr(oh);
	oc_attr = daos_oclass_attr_find(obj->cob_md.omd_id);
	D_ASSERT(oc_attr != NULL);
	grp_size = daos_oclass_grp_size(oc_attr);
	grp_nr = daos_oclass_grp_nr(oc_attr, &obj->cob_md);
	if (grp_nr == DAOS_OBJ_GRP_MAX)
		grp_nr = obj->cob_shards_nr / grp_size;

	rc = daos_obj_layout_alloc(&layout, grp_nr, grp_size);
	if (rc)
		D_GOTO(out, rc);

	for (i = 0, k = 0; i < grp_nr; i++) {
		struct daos_obj_shard *shard;

		shard = layout->ol_shards[i];
		shard->os_replica_nr = grp_size;
		for (j = 0; j < grp_size; j++) {
			struct dc_obj_shard *obj_shard;
			struct pool_target *tgt;

			obj_shard = &obj->cob_shards->do_shards[k++];
			if (obj_shard->do_target_id == -1)
				continue;

			rc = dc_cont_tgt_idx2ptr(obj->cob_coh,
						 obj_shard->do_target_id, &tgt);
			if (rc != 0)
				D_GOTO(out, rc);

			shard->os_ranks[j] = tgt->ta_comp.co_rank;
		}
	}
	*p_layout = layout;
out:
	if (rc && layout != NULL)
		daos_obj_layout_free(layout);
	return rc;
}

int
dc_obj_query(tse_task_t *task)
{
	D_ERROR("Unsupported API\n");
	tse_task_complete(task, -DER_NOSYS);
	return 0;
}

int
dc_obj_layout_refresh(daos_handle_t oh)
{
	struct dc_object	*obj;
	int			 rc;

	obj = obj_hdl2ptr(oh);
	if (obj == NULL) {
		D_ERROR("failed by obj_hdl2ptr.\n");
		return -DER_NO_HDL;
	}

	rc = obj_layout_refresh(obj);

	obj_decref(obj);

	return rc;
}

/* Auxiliary args for object I/O */
struct obj_auxi_args {
	tse_task_t			*obj_task;
	int				 opc;
	int				 result;
	uint32_t			 map_ver_req;
	uint32_t			 map_ver_reply;
	uint32_t			 io_retry:1,
					 shard_task_scheded:1,
					 retry_with_leader:1;
	/* request flags, now only with ORF_RESEND */
	uint32_t			 flags;
	struct obj_req_tgts		 req_tgts;
	crt_bulk_t			*bulks;
	uint32_t			 bulk_nr;
	d_list_t			 shard_task_head;
	/* one shard_args embedded to save one memory allocation if the obj
	 * request only targets for one shard.
	 */
	union {
		struct shard_rw_args	rw_args;
		struct shard_punch_args	p_args;
		struct shard_list_args	l_args;
	};
};

static int
obj_retry_cb(tse_task_t *task, struct dc_object *obj,
	     struct obj_auxi_args *obj_auxi)
{
	tse_sched_t	 *sched = tse_task2sched(task);
	tse_task_t	 *pool_task = NULL;
	int		  result = task->dt_result;
	int		  rc;

	/* For the case of retry with leader, if it is for modification,
	 * since we always send modification RPC to the leader, then no
	 * need to refresh the pool map. Because if the client used old
	 * pool map and sent the modification RPC to non-leader replica,
	 * then the replied errno will be -DER_STALE (assume that there
	 * will be at least one replica will have the latest pool map).
	 *
	 * For read-only RPC (fetch/list/query), retry with leader case
	 * only can happen when the server to which we just sent the RPC
	 * is not the leader. To guarantee the next retry can find the
	 * right leader, we need to refresh the pool map before retry.
	 */
	if (!obj_auxi->retry_with_leader ||
	    !obj_is_modification_opc(obj_auxi->opc)) {
		rc = obj_pool_query_task(sched, obj, &pool_task);
		if (rc != 0)
			D_GOTO(err, rc);
	}

	if (obj_auxi->io_retry) {
		/* Let's reset task result before retry */
		rc = dc_task_resched(task);
		if (rc != 0) {
			D_ERROR("Failed to re-init task (%p)\n", task);
			D_GOTO(err, rc);
		}

		if (pool_task != NULL) {
			rc = dc_task_depend(task, 1, &pool_task);
			if (rc != 0) {
				D_ERROR("Failed to add dependency on pool "
					 "query task (%p)\n", pool_task);
				D_GOTO(err, rc);
			}
		}
	}

	D_DEBUG(DB_IO, "Retrying task=%p for err=%d, io_retry=%d\n",
		 task, result, obj_auxi->io_retry);

	if (pool_task != NULL)
		/* ignore returned value, error is reported by comp_cb */
		dc_task_schedule(pool_task, obj_auxi->io_retry);

	return 0;
err:
	if (pool_task)
		dc_task_decref(pool_task);

	task->dt_result = result; /* restore the orignal error */
	D_ERROR("Failed to retry task=%p(err=%d), io_retry=%d, rc %d.\n",
		task, result, obj_auxi->io_retry, rc);
	return rc;
}

struct obj_list_arg {
	struct dc_object	*obj;
	daos_anchor_t		*anchor;	/* anchor for record */
	daos_anchor_t		*dkey_anchor;	/* anchor for dkey */
	daos_anchor_t		*akey_anchor;	/* anchor for akey */
};

/* prepare the bulk handle(s) for obj request */
static int
obj_bulk_prep(d_sg_list_t *sgls, unsigned int nr, bool bulk_bind,
	      crt_bulk_perm_t bulk_perm, tse_task_t *task,
	      struct obj_auxi_args *obj_auxi)
{
	crt_bulk_t	*bulks;
	int		 i = 0;
	int		 rc = 0;

	D_ASSERTF(nr >= 1, "invalid nr %d.\n", nr);
	D_ALLOC_ARRAY(bulks, nr);
	if (bulks == NULL)
		D_GOTO(out, rc = -DER_NOMEM);

	/* create bulk handles for sgls */
	for (; sgls != NULL && i < nr; i++) {
		if (sgls[i].sg_iovs != NULL &&
		    sgls[i].sg_iovs[0].iov_buf != NULL) {
			rc = crt_bulk_create(daos_task2ctx(task), &sgls[i],
					     bulk_perm, &bulks[i]);
			if (rc < 0)
				D_GOTO(out, rc);
			if (!bulk_bind)
				continue;
			rc = crt_bulk_bind(bulks[i], daos_task2ctx(task));
			if (rc != 0) {
				D_ERROR("crt_bulk_bind failed, rc: %d.\n", rc);
				D_GOTO(out, rc);
			}
		}
	}

out:
	if (rc == 0) {
		obj_auxi->bulks = bulks;
		obj_auxi->bulk_nr = nr;
	} else {
		int j;

		for (j = 0; j < i; j++)
			crt_bulk_free(bulks[j]);

		D_FREE(bulks);
	}
	return rc;
}

static void
obj_bulk_fini(struct obj_auxi_args *obj_auxi)
{
	crt_bulk_t	*bulks = obj_auxi->bulks;
	unsigned int	 nr = obj_auxi->bulk_nr;
	int		 i;

	if (bulks == NULL)
		return;

	for (i = 0; i < nr; i++)
		if (bulks[i] != CRT_BULK_NULL)
			crt_bulk_free(bulks[i]);

	D_FREE(bulks);
	obj_auxi->bulks = NULL;
	obj_auxi->bulk_nr = 0;
}

static int
obj_rw_bulk_prep(struct dc_object *obj, daos_iod_t *iods, d_sg_list_t *sgls,
		 unsigned int nr, bool update, bool bulk_bind,
		 tse_task_t *task, struct obj_auxi_args *obj_auxi)
{
	daos_size_t		data_size;
	daos_size_t		buf_size;
	daos_size_t		sgls_size;
	crt_bulk_perm_t		bulk_perm;
	int			rc = 0;

	if (obj_auxi->io_retry)
		return 0;

	data_size = daos_iods_len(iods, nr);
	sgls_size = daos_sgls_packed_size(sgls, nr, &buf_size);
	/* If the sgl buffer is not big enough, returns -REC2BIG
	 * then user can provide appropriate buffer and redo it.
	 */
	if (data_size != -1 && data_size > buf_size) {
		rc = -DER_REC2BIG;
		D_ERROR("Object "DF_OID", iod_size "DF_U64", sg_buf"
			" "DF_U64", failed %d.\n",
			DP_OID(obj->cob_md.omd_id), data_size, buf_size,
			rc);
		D_GOTO(out, rc);
	}
	/* inline fetch needs to pack sgls buffer into RPC so uses it to check
	 * if need bulk transferring.
	 */
	data_size = sgls_size;

	if (data_size >= OBJ_BULK_LIMIT ||
		ec_mult_data_targets(obj_auxi->req_tgts.ort_grp_size,
				     obj->cob_md.omd_id)) {
		bulk_perm = update ? CRT_BULK_RO : CRT_BULK_RW;
		rc = obj_bulk_prep(sgls, nr, bulk_bind, bulk_perm, task,
				   obj_auxi);
	}

out:
	return rc;
}

static bool
obj_recx_valid(unsigned int nr, daos_recx_t *recxs, bool update)
{
	struct umem_attr	uma;
	daos_handle_t		bth;
	d_iov_t		key;
	int			idx;
	bool			overlapped;
	struct btr_root		broot = { 0 };
	int			rc;

	if (nr == 0 || recxs == NULL)
		return false;
	/* only check recx overlap for update */
	if (!update || nr == 1)
		return true;

	switch (nr) {
	case 2:
		overlapped = DAOS_RECX_PTR_OVERLAP(&recxs[0], &recxs[1]);
		break;

	case 3:
		overlapped = DAOS_RECX_PTR_OVERLAP(&recxs[0], &recxs[1]) ||
			     DAOS_RECX_PTR_OVERLAP(&recxs[0], &recxs[2]) ||
			     DAOS_RECX_PTR_OVERLAP(&recxs[1], &recxs[2]);
		break;

	default:
		/* using a btree to detect overlap when nr >= 4 */
		memset(&uma, 0, sizeof(uma));
		uma.uma_id = UMEM_CLASS_VMEM;
		rc = dbtree_create_inplace(DBTREE_CLASS_RECX,
					   BTR_FEAT_DIRECT_KEY, 8,
					   &uma, &broot, &bth);
		if (rc != 0) {
			D_ERROR("failed to create recx tree: %d\n", rc);
			return false;
		}

		overlapped = false;
		for (idx = 0; idx < nr; idx++) {
			d_iov_set(&key, &recxs[idx], sizeof(daos_recx_t));
			rc = dbtree_update(bth, &key, NULL);
			if (rc != 0) {
				overlapped = true;
				break;
			}
		}
		dbtree_destroy(bth, NULL);
		break;
	};

	return !overlapped;
}

static bool
obj_iod_valid(unsigned int nr, daos_iod_t *iods, bool update)
{
	int i;

	for (i = 0; i < nr; i++) {
		if (iods[i].iod_name.iov_buf == NULL)
			/* XXX checksum & eprs should not be mandatory */
			return false;

		switch (iods[i].iod_type) {
		default:
			D_ERROR("Unknown iod type=%d\n", iods[i].iod_type);
			return false;

		case DAOS_IOD_NONE:
			if (!iods[i].iod_recxs && iods[i].iod_nr == 0)
				continue;

			D_ERROR("IOD_NONE ignores value iod_nr=%d, recx=%p\n",
				 iods[i].iod_nr, iods[i].iod_recxs);
			return false;

		case DAOS_IOD_ARRAY:
			if (!update && iods[i].iod_nr == 0) /* size query */
				continue;

			if (obj_recx_valid(iods[i].iod_nr, iods[i].iod_recxs,
					   update)) {
				continue;
			} else {
				D_ERROR("IOD_ARRAY should have valid recxs\n");
				return false;
			}

		case DAOS_IOD_SINGLE:
			if (iods[i].iod_nr == 1)
				continue;

			D_ERROR("IOD_SINGLE iod_nr %d != 1\n", iods[i].iod_nr);
			return false;
		}
	}
	return true;
}

static daos_epoch_t
dc_io_epoch()
{
	return (srv_io_mode != DIM_CLIENT_DISPATCH) ?
			DAOS_EPOCH_MAX : daos_ts2epoch();
}

/* check if the obj request is valid */
static int
obj_req_valid(void *args, int opc, daos_epoch_t *epoch)
{
	daos_obj_fetch_t	*f_args;
	daos_obj_update_t	*u_args;
	daos_obj_punch_t	*p_args;
	daos_obj_list_t		*l_args;
	int			 rc = 0;

	switch (opc) {
	case DAOS_OBJ_RPC_FETCH:
		f_args = args;
		if (f_args->dkey == NULL || f_args->dkey->iov_buf == NULL ||
		    f_args->nr == 0 ||
		    !obj_iod_valid(f_args->nr, f_args->iods, false))
			D_GOTO(out, rc = -DER_INVAL);

		rc = dc_tx_check(f_args->th, false, epoch);
		if (rc) {
			if (rc != -DER_INVAL)
				D_GOTO(out, rc);
			/* FIXME: until distributed transaction. */
			*epoch = dc_io_epoch();
			D_DEBUG(DB_IO, "set epoch "DF_U64"\n", *epoch);
			rc = 0;
		}
		break;
	case DAOS_OBJ_RPC_UPDATE:
		u_args = args;
		if (u_args->dkey == NULL || u_args->dkey->iov_buf == NULL ||
		    u_args->nr == 0 ||
		    !obj_iod_valid(u_args->nr, u_args->iods, true))
			D_GOTO(out, rc = -DER_INVAL);

		rc = dc_tx_check(u_args->th, true, epoch);
		if (rc) {
			if (rc != -DER_INVAL)
				D_GOTO(out, rc);
			/* FIXME: until distributed transaction. */
			*epoch = dc_io_epoch();
			D_DEBUG(DB_IO, "set epoch "DF_U64"\n", *epoch);
			rc = 0;
		}
		break;
	case DAOS_OBJ_RPC_PUNCH:
	case DAOS_OBJ_RPC_PUNCH_DKEYS:
	case DAOS_OBJ_RPC_PUNCH_AKEYS:
		p_args = args;
		rc = dc_tx_check(p_args->th, true, epoch);
		if (rc) {
			if (rc != -DER_INVAL)
				D_GOTO(out, rc);
			/* FIXME: until distributed transaction. */
			*epoch = dc_io_epoch();
			D_DEBUG(DB_IO, "set epoch "DF_U64"\n", *epoch);
			rc = 0;
		}
		break;
	case DAOS_OBJ_DKEY_RPC_ENUMERATE:
	case DAOS_OBJ_RPC_ENUMERATE:
	case DAOS_OBJ_AKEY_RPC_ENUMERATE:
	case DAOS_OBJ_RECX_RPC_ENUMERATE:
		l_args = args;
		if (l_args->dkey == NULL &&
		    (opc != DAOS_OBJ_DKEY_RPC_ENUMERATE &&
		     opc != DAOS_OBJ_RPC_ENUMERATE)) {
			D_ERROR("No dkey for opc %x\n", opc);
			D_GOTO(out, rc = -DER_INVAL);
		}
		if (l_args->nr == NULL || *l_args->nr == 0) {
			D_DEBUG(DB_IO, "Invalid API parameter.\n");
			D_GOTO(out, rc = -DER_INVAL);
		}

		rc = dc_tx_check(l_args->th, false, epoch);
		if (rc) {
			if (rc != -DER_INVAL)
				D_GOTO(out, rc);
			/* FIXME: until distributed transaction. */
			*epoch = dc_io_epoch();
			D_DEBUG(DB_IO, "set epoch "DF_U64"\n", *epoch);
			rc = 0;
		}
		break;
	default:
		D_ERROR("bad opc %d.\n", opc);
		D_GOTO(out, rc = -DER_INVAL);
		break;
	};

out:
	return rc;
}

/* Query the obj request's targets */
static int
obj_req_get_tgts(struct dc_object *obj, enum obj_rpc_opc opc, int *shard,
		 uint64_t dkey_hash, uint64_t tgt_set, uint32_t map_ver,
		 bool to_leader, struct obj_req_tgts *req_tgts)
{
	uint32_t	shard_idx, shard_cnt;
	uint32_t	grp_nr = 1;
	int		rc;

	switch (opc) {
	case DAOS_OBJ_RPC_FETCH:
		rc = obj_dkeyhash2shard(obj, dkey_hash, map_ver, opc,
					to_leader);
		if (rc < 0)
			goto out;
		req_tgts->ort_shard_tgts = req_tgts->ort_tgts_inline;
		req_tgts->ort_srv_disp = 0;
		req_tgts->ort_grp_nr = 1;
		req_tgts->ort_grp_size = 1;
		rc = obj_shard_tgts_query(obj, map_ver, rc,
					  req_tgts->ort_shard_tgts);
		if (rc != 0)
			goto out;
		break;
	case DAOS_OBJ_RPC_UPDATE:
	case DAOS_OBJ_RPC_PUNCH:
	case DAOS_OBJ_RPC_PUNCH_DKEYS:
	case DAOS_OBJ_RPC_PUNCH_AKEYS:
		if (opc == DAOS_OBJ_RPC_PUNCH) {
			obj_ptr2shards(obj, &shard_idx, &shard_cnt, &grp_nr);
		} else {
			rc = obj_dkeyhash2update_grp(obj, dkey_hash, map_ver,
						     &shard_idx, &shard_cnt);
			if (rc != 0)
				goto out;
		}
		req_tgts->ort_start_shard = shard_idx;
		rc = obj_shards_2_fwtgts(obj, map_ver, tgt_set, shard_idx,
					 shard_cnt, grp_nr, req_tgts);
		if (rc != 0) {
			D_ERROR("opc %d "DF_OID", obj_shards_2_fwtgts failed "
				"%d.\n", opc, DP_OID(obj->cob_md.omd_id), rc);
			goto out;
		}
		break;
	case DAOS_OBJ_DKEY_RPC_ENUMERATE:
	case DAOS_OBJ_RPC_ENUMERATE:
	case DAOS_OBJ_AKEY_RPC_ENUMERATE:
	case DAOS_OBJ_RECX_RPC_ENUMERATE:
		D_ASSERT(shard != NULL);
		if (*shard != -1) {
			if (to_leader)
				*shard = obj_grp_leader_get(obj, *shard,
							    map_ver);
			else
				*shard = obj_grp_valid_shard_get(obj, *shard,
								 map_ver, opc);
			if (*shard < 0)
				D_GOTO(out, rc = *shard);
		} else {
			*shard = obj_dkeyhash2shard(obj, dkey_hash, map_ver,
						    opc, to_leader);
			if (*shard < 0)
				D_GOTO(out, rc = *shard);
		}
		req_tgts->ort_shard_tgts = req_tgts->ort_tgts_inline;
		req_tgts->ort_srv_disp = 0;
		req_tgts->ort_grp_nr = 1;
		req_tgts->ort_grp_size = 1;
		rc = obj_shard_tgts_query(obj, map_ver, *shard,
					  req_tgts->ort_shard_tgts);
		if (rc != 0)
			goto out;
		break;
	default:
		D_ERROR("bad opc %d.\n", opc);
		rc = -DER_INVAL;
		break;
	}

out:
	return rc;
}

static int
shard_task_abort(tse_task_t *task, void *arg)
{
	int	rc = *((int *)arg);

	tse_task_complete(task, rc);

	return 0;
}

static void
shard_auxi_set_param(struct shard_auxi_args *shard_arg, uint32_t map_ver,
		     uint32_t shard, uint32_t tgt_id, uint64_t epoch)
{
	shard_arg->epoch = epoch;
	shard_arg->shard = shard;
	shard_arg->target = tgt_id;
	shard_arg->map_ver = map_ver;
}

static int
shard_task_sched(tse_task_t *task, void *arg)
{
	tse_task_t			*obj_task;
	struct obj_auxi_args		*obj_auxi;
	struct shard_auxi_args		*shard_auxi;
	uint64_t			*epoch = arg;
	uint32_t			 target;
	unsigned int			 map_ver;
	int				 rc = 0;

	shard_auxi = tse_task_buf_embedded(task, sizeof(*shard_auxi));
	obj_auxi = shard_auxi->obj_auxi;
	map_ver = obj_auxi->map_ver_req;
	obj_task = obj_auxi->obj_task;
	if (obj_auxi->io_retry) {
		/* For retried IO, check if the shard's target changed after
		 * pool map query. If match then need not do anything, if
		 * mismatch then need to re-schedule the shard IO on the new
		 * pool map.
		 * Also retry the shard IO if it got retryable error last time.
		 */
		target = obj_shard2tgtid(shard_auxi->obj, shard_auxi->shard);
		if (obj_auxi->req_tgts.ort_srv_disp ||
		    obj_retry_error(task->dt_result) ||
		    *epoch != shard_auxi->epoch ||
		    target != shard_auxi->target) {
			D_DEBUG(DB_IO, "shard %d, dt_result %d, target %d @ "
				"map_ver %d, target %d @ last_map_ver %d, "
				"shard task %p to be re-scheduled.\n",
				shard_auxi->shard, task->dt_result, target,
				map_ver, shard_auxi->target,
				shard_auxi->map_ver, task);
			rc = tse_task_reinit(task);
			if (rc != 0)
				goto out;

			rc = tse_task_register_deps(obj_task, 1, &task);
			if (rc != 0)
				goto out;

			if (!obj_auxi->req_tgts.ort_srv_disp)
				shard_auxi_set_param(shard_auxi, map_ver,
					shard_auxi->shard, target, *epoch);
			obj_auxi->shard_task_scheded	= 1;
		}
	} else {
		tse_task_schedule(task, true);
		obj_auxi->shard_task_scheded = 1;
	}

out:
	if (rc != 0)
		tse_task_complete(task, rc);
	return rc;
}

static void
obj_shard_task_sched(struct obj_auxi_args *obj_auxi, uint64_t epoch)
{
	D_ASSERT(!d_list_empty(&obj_auxi->shard_task_head));
	obj_auxi->shard_task_scheded = 0;
	tse_task_list_traverse(&obj_auxi->shard_task_head, shard_task_sched,
			       &epoch);
	/* It is possible that the IO retried by stale pm version found, but
	 * the IO involved shards' targets not changed. No any shard task
	 * re-scheduled for this case, can complete the obj IO task.
	 */
	if (obj_auxi->shard_task_scheded == 0)
		tse_task_complete(obj_auxi->obj_task, 0);
}

static struct shard_auxi_args *
obj_embedded_shard_arg(struct obj_auxi_args *obj_auxi)
{
	switch (obj_auxi->opc) {
	case DAOS_OBJ_RPC_UPDATE:
	case DAOS_OBJ_RPC_FETCH:
		return &obj_auxi->rw_args.auxi;
	case DAOS_OBJ_RPC_PUNCH:
	case DAOS_OBJ_RPC_PUNCH_DKEYS:
	case DAOS_OBJ_RPC_PUNCH_AKEYS:
		return &obj_auxi->p_args.pa_auxi;
	case DAOS_OBJ_DKEY_RPC_ENUMERATE:
	case DAOS_OBJ_RPC_ENUMERATE:
	case DAOS_OBJ_AKEY_RPC_ENUMERATE:
	case DAOS_OBJ_RECX_RPC_ENUMERATE:
		return &obj_auxi->l_args.la_auxi;
	default:
		D_ERROR("bad opc %d.\n", obj_auxi->opc);
		return NULL;
	};
}

static int
shard_io(tse_task_t *task, struct shard_auxi_args *shard_auxi)
{
	struct dc_object		*obj = shard_auxi->obj;
	struct obj_auxi_args		*obj_auxi = shard_auxi->obj_auxi;
	struct dc_obj_shard		*obj_shard;
	struct obj_req_tgts		*req_tgts;
	struct daos_shard_tgt		*fw_shard_tgts;
	uint32_t			 fw_cnt;
	int				 rc;

	D_ASSERT(obj != NULL);
	rc = obj_shard_open(obj, shard_auxi->shard, shard_auxi->map_ver,
			    &obj_shard);
	if (rc != 0) {
		/* skip a failed target */
		if (rc == -DER_NONEXIST)
			rc = 0;

		tse_task_complete(task, rc);
		return rc;
	}

	shard_auxi->flags = shard_auxi->obj_auxi->flags;
	req_tgts = &shard_auxi->obj_auxi->req_tgts;
	D_ASSERT(shard_auxi->grp_idx < req_tgts->ort_grp_nr);
	fw_shard_tgts = req_tgts->ort_srv_disp ?
			(req_tgts->ort_shard_tgts +
			 shard_auxi->grp_idx * req_tgts->ort_grp_size + 1) :
			 NULL;
	fw_cnt = req_tgts->ort_srv_disp ? (req_tgts->ort_grp_size - 1) : 0;
	rc = shard_auxi->shard_io_cb(obj_shard, obj_auxi->opc, shard_auxi,
				     fw_shard_tgts, fw_cnt, task);
	obj_shard_close(obj_shard);

	return rc;
}

static int
shard_io_task(tse_task_t *task)
{
	struct shard_auxi_args		*shard_auxi;

	shard_auxi = tse_task_buf_embedded(task, sizeof(*shard_auxi));

	return shard_io(task, shard_auxi);
}

typedef int (*shard_io_prep_cb_t)(struct shard_auxi_args *shard_auxi,
				  struct dc_object *obj,
				  struct obj_auxi_args *obj_auxi,
				  uint64_t dkey_hash);

struct shard_task_reset_arg {
	struct obj_req_tgts	*req_tgts;
	uint64_t		 epoch;
};

static int
shard_task_reset_param(tse_task_t *shard_task, void *arg)
{
	struct shard_task_reset_arg	*reset_arg = arg;
	struct obj_req_tgts		*req_tgts = reset_arg->req_tgts;
	struct obj_auxi_args		*obj_auxi;
	struct shard_auxi_args		*shard_arg;
	struct daos_shard_tgt		*leader_tgt;

	shard_arg = tse_task_buf_embedded(shard_task, sizeof(*shard_arg));
	D_ASSERT(shard_arg->grp_idx < req_tgts->ort_grp_nr);
	obj_auxi = container_of(req_tgts, struct obj_auxi_args, req_tgts);
	leader_tgt = req_tgts->ort_shard_tgts +
		     shard_arg->grp_idx * req_tgts->ort_grp_size;
	shard_auxi_set_param(shard_arg, obj_auxi->map_ver_req,
			     leader_tgt->st_shard, leader_tgt->st_tgt_id,
			     reset_arg->epoch);
	return 0;
}

static int
obj_req_fanout(struct dc_object *obj, struct obj_auxi_args *obj_auxi,
	       uint64_t dkey_hash, uint32_t map_ver, daos_epoch_t epoch,
	       shard_io_prep_cb_t io_prep_cb, shard_io_cb_t io_cb,
	       tse_task_t *obj_task)
{
	struct obj_req_tgts	*req_tgts = &obj_auxi->req_tgts;
	d_list_t		*task_list = &obj_auxi->shard_task_head;
	tse_task_t		*shard_task;
	struct shard_auxi_args	*shard_auxi;
	struct daos_shard_tgt	*tgt;
	uint32_t		 i, tgts_nr;
	int			 rc = 0;

	tgt = req_tgts->ort_shard_tgts;
	tgts_nr = req_tgts->ort_srv_disp ? req_tgts->ort_grp_nr :
		  req_tgts->ort_grp_nr * req_tgts->ort_grp_size;

	/* for retried obj IO, reuse the previous shard tasks and resched it */
	if (obj_auxi->io_retry) {
		/* We mark the RPC as RESEND although @io_retry does not
		 * guarantee that the RPC has ever been sent. It may cause
		 * some overhead on server side, but no correctness issues.
		 *
		 * On the other hand, the client may resend the RPC to new
		 * shard if leader switched. That is why the resend logic
		 * is handled at object layer rather than shard layer.
		 */
		obj_auxi->flags = ORF_RESEND;

		/* if with shard task list, reuse it and re-schedule */
		if (!d_list_empty(task_list)) {
			struct shard_task_reset_arg reset_arg;

			reset_arg.req_tgts = req_tgts;
			reset_arg.epoch = epoch;
			/* For srv dispatch, the task_list non-empty is only for
			 * obj punch that with multiple RDG that each with a
			 * leader. Here reset the header for the shard task.
			 */
			if (req_tgts->ort_srv_disp) {
				D_ASSERT(obj_auxi->opc == DAOS_OBJ_RPC_PUNCH);
				tse_task_list_traverse(task_list,
					shard_task_reset_param, &reset_arg);
			}
			goto task_sched;
		} else {
			D_ASSERT(tgts_nr == 1);
			shard_auxi = obj_embedded_shard_arg(obj_auxi);
			D_ASSERT(shard_auxi != NULL);
			shard_auxi_set_param(shard_auxi, map_ver, tgt->st_shard,
					     tgt->st_tgt_id, epoch);
			shard_auxi->shard_io_cb = io_cb;
			rc = shard_io(obj_task, shard_auxi);
			return rc;
		}
	}

	/* if with only one target, need not to create separate shard task */
	if (tgts_nr == 1) {
		shard_auxi = obj_embedded_shard_arg(obj_auxi);
		D_ASSERT(shard_auxi != NULL);
		shard_auxi_set_param(shard_auxi, map_ver, tgt->st_shard,
				     tgt->st_tgt_id, epoch);
		shard_auxi->grp_idx = 0;
		shard_auxi->start_shard = req_tgts->ort_start_shard;
		shard_auxi->obj = obj;
		shard_auxi->obj_auxi = obj_auxi;
		shard_auxi->shard_io_cb = io_cb;
		rc = io_prep_cb(shard_auxi, obj, obj_auxi, dkey_hash);
		if (rc)
			goto out_task;

		/* for fail case the obj_task will be completed in shard_io() */
		rc = shard_io(obj_task, shard_auxi);
		return rc;
	}

	/* for multi-targets, schedule it by tse sub-shard-tasks */
	for (i = 0; i < tgts_nr; i++) {
		rc = tse_task_create(shard_io_task, tse_task2sched(obj_task),
				     NULL, &shard_task);
		if (rc != 0)
			goto out_task;

		shard_auxi = tse_task_buf_embedded(shard_task,
						   sizeof(*shard_auxi));
		shard_auxi_set_param(shard_auxi, map_ver, tgt->st_shard,
				     tgt->st_tgt_id, epoch);
		shard_auxi->grp_idx = req_tgts->ort_srv_disp ? i :
				      (i / req_tgts->ort_grp_size);
		shard_auxi->start_shard = req_tgts->ort_start_shard;
		shard_auxi->obj = obj;
		shard_auxi->obj_auxi = obj_auxi;
		shard_auxi->shard_io_cb = io_cb;
		rc = io_prep_cb(shard_auxi, obj, obj_auxi, dkey_hash);
		if (rc) {
			tse_task_complete(shard_task, rc);
			goto out_task;
		}

		rc = tse_task_register_deps(obj_task, 1, &shard_task);
		if (rc != 0) {
			tse_task_complete(shard_task, rc);
			goto out_task;
		}
		/* decref and delete from head at shard_task_remove */
		tse_task_addref(shard_task);
		tse_task_list_add(shard_task, task_list);
		if (req_tgts->ort_srv_disp)
			tgt += req_tgts->ort_grp_size;
		else
			tgt++;
	}

task_sched:
	obj_shard_task_sched(obj_auxi, epoch);
	return 0;

out_task:
	if (d_list_empty(task_list))
		tse_task_complete(obj_task, rc);
	else
		tse_task_list_traverse(task_list, shard_task_abort, &rc);
	return rc;
}

static int
shard_result_process(tse_task_t *task, void *arg)
{
	struct obj_auxi_args	*obj_auxi = (struct obj_auxi_args *)arg;
	struct shard_auxi_args	*shard_auxi;
	int			 ret = task->dt_result;

	/*
	 * Check shard IO task's completion status:
	 * 1) if succeed just stores the highest replied pm version.
	 * 2) if any shard failed, store it in obj_auxi->result, the
	 *    un-retryable error with higher priority.
	 */
	shard_auxi = tse_task_buf_embedded(task, sizeof(*shard_auxi));
	if (ret == 0) {
		if (obj_auxi->map_ver_reply < shard_auxi->map_ver)
			obj_auxi->map_ver_reply = shard_auxi->map_ver;
	} else if (obj_retry_error(ret)) {
		D_DEBUG(DB_IO, "shard %d ret %d.\n", shard_auxi->shard, ret);
		if (obj_auxi->result == 0)
			obj_auxi->result = ret;
	} else {
		/* for un-retryable failure, set the err to whole obj IO */
		D_DEBUG(DB_IO, "shard %d ret %d.\n", shard_auxi->shard, ret);
		obj_auxi->result = ret;
	}

	return 0;
}

static int
shard_task_remove(tse_task_t *task, void *arg)
{
	tse_task_list_del(task);
	tse_task_decref(task);
	return 0;
}

static void
shard_task_list_init(struct obj_auxi_args *auxi)
{
	if (auxi->io_retry == 0) {
		D_INIT_LIST_HEAD(&auxi->shard_task_head);
		return;
	}
}

static void
obj_list_dkey_cb(tse_task_t *task, struct obj_list_arg *arg, unsigned int opc)
{
	struct dc_object       *obj = arg->obj;
	daos_anchor_t	       *anchor = arg->dkey_anchor;
	uint32_t		shard = dc_obj_anchor2shard(anchor);
	int			grp_size;

	if (task->dt_result != 0)
		return;

	grp_size = obj_get_grp_size(obj);
	D_ASSERT(grp_size > 0);

	if (!daos_anchor_is_eof(anchor)) {
		D_DEBUG(DB_IO, "More keys in shard %d\n", shard);
	} else if ((shard < obj->cob_shards_nr - grp_size)) {
		shard += grp_size;
		D_DEBUG(DB_IO, "next shard %d grp %d nr %u\n",
			shard, grp_size, obj->cob_shards_nr);

		daos_anchor_set_zero(anchor);
		dc_obj_shard2anchor(anchor, shard);
	} else {
		D_DEBUG(DB_IO, "Enumerated All shards\n");
	}
}

static int
obj_comp_cb(tse_task_t *task, void *data)
{
	struct obj_list_arg	*arg;
	struct dc_object	*obj;
	struct obj_auxi_args	*obj_auxi;
	struct shard_auxi_args	*shard_auxi;
	d_list_t		*head = NULL;
	bool			 pm_stale = false;

	obj_auxi = tse_task_stack_pop(task, sizeof(*obj_auxi));
	obj_auxi->retry_with_leader = 0;
	obj_auxi->io_retry = 0;
	switch (obj_auxi->opc) {
	case DAOS_OBJ_DKEY_RPC_ENUMERATE:
		arg = data;
		obj = arg->obj;
		obj_list_dkey_cb(task, arg, obj_auxi->opc);
		break;
	case DAOS_OBJ_RPC_ENUMERATE:
		arg = data;
		obj = arg->obj;
		if (daos_anchor_is_eof(arg->dkey_anchor))
			D_DEBUG(DB_IO, "Enumerated completed\n");
		break;
	case DAOS_OBJ_AKEY_RPC_ENUMERATE:
		arg = data;
		obj = arg->obj;
		if (daos_anchor_is_eof(arg->akey_anchor))
			D_DEBUG(DB_IO, "Enumerated completed\n");
		break;
	case DAOS_OBJ_RECX_RPC_ENUMERATE:
		arg = data;
		obj = arg->obj;
		if (daos_anchor_is_eof(arg->anchor))
			D_DEBUG(DB_IO, "Enumerated completed\n");
		break;
	case DAOS_OBJ_RPC_FETCH:
	case DAOS_OBJ_RPC_UPDATE:
	case DAOS_OBJ_RPC_PUNCH:
	case DAOS_OBJ_RPC_PUNCH_DKEYS:
	case DAOS_OBJ_RPC_PUNCH_AKEYS:
	case DAOS_OBJ_RPC_QUERY_KEY:
		obj = *((struct dc_object **)data);
		if (task->dt_result != 0)
			break;
		if (d_list_empty(&obj_auxi->shard_task_head)) {
			shard_auxi = obj_embedded_shard_arg(obj_auxi);
			obj_auxi->map_ver_reply = shard_auxi->map_ver;
			break;
		}
		/* check shard tasks' reply */
		obj_auxi->map_ver_reply = 0;
		head = &obj_auxi->shard_task_head;
		D_ASSERT(!d_list_empty(head));
		obj_auxi->result = 0;
		tse_task_list_traverse(head, shard_result_process, obj_auxi);
		task->dt_result = obj_auxi->result;
		break;
	default:
		D_ERROR("incorrect opc %#x.\n", obj_auxi->opc);
		D_ASSERT(0);
		break;
	};

	if (obj->cob_time_fetch_leader != NULL &&
	    ((!obj_is_modification_opc(obj_auxi->opc) &&
	      task->dt_result == -DER_INPROGRESS) ||
	     (obj_is_modification_opc(obj_auxi->opc) &&
	      task->dt_result == 0))) {
		int	idx;

		idx = obj_auxi->req_tgts.ort_shard_tgts->st_shard /
			obj_get_grp_size(obj);
		daos_gettime_coarse(&obj->cob_time_fetch_leader[idx]);
	}

	if (obj_auxi->map_ver_reply > obj_auxi->map_ver_req) {
		D_DEBUG(DB_IO, "map_ver stale (req %d, reply %d).\n",
			obj_auxi->map_ver_req, obj_auxi->map_ver_reply);
		pm_stale = true;
	}
	if (obj_retry_error(task->dt_result)) {
		obj_auxi->io_retry = 1;
		if (task->dt_result == -DER_INPROGRESS)
			obj_auxi->retry_with_leader = 1;
	}

	if (pm_stale || obj_auxi->io_retry)
		obj_retry_cb(task, obj, obj_auxi);

	if (!obj_auxi->io_retry) {
		if (obj_auxi->req_tgts.ort_shard_tgts !=
		    obj_auxi->req_tgts.ort_tgts_inline)
			D_FREE(obj_auxi->req_tgts.ort_shard_tgts);
		if (head != NULL) {
			tse_task_list_traverse(head, shard_task_remove, NULL);
			D_ASSERT(d_list_empty(head));
		}
		obj_bulk_fini(obj_auxi);
	}

	obj_decref(obj);
	return 0;
}

/* register the completion cb for obj IO request */
static int
obj_reg_comp_cb(tse_task_t *task, int opc, uint32_t map_ver,
		struct obj_auxi_args **auxi, void *cb_arg, daos_size_t arg_sz)
{
	struct obj_auxi_args	*obj_auxi;

	obj_auxi = tse_task_stack_push(task, sizeof(*obj_auxi));
	obj_auxi->opc = opc;
	obj_auxi->map_ver_req = map_ver;
	obj_auxi->obj_task = task;
	shard_task_list_init(obj_auxi);
	*auxi = obj_auxi;
	return tse_task_register_comp_cb(task, obj_comp_cb, cb_arg, arg_sz);
}

static int
shard_rw_prep(struct shard_auxi_args *shard_auxi, struct dc_object *obj,
		 struct obj_auxi_args *obj_auxi, uint64_t dkey_hash)
{
	daos_obj_rw_t		*obj_args;
	struct shard_rw_args	*shard_arg;

	obj_args = dc_task_get_args(obj_auxi->obj_task);
	shard_arg = container_of(shard_auxi, struct shard_rw_args, auxi);
	shard_arg->api_args		= obj_args;
	if (obj_auxi->opc == DAOS_OBJ_RPC_UPDATE)
		daos_dti_gen(&shard_arg->dti,
			     srv_io_mode != DIM_DTX_FULL_ENABLED);
	shard_arg->dkey_hash		= dkey_hash;
	shard_arg->bulks		= obj_auxi->bulks;

	return 0;
}

int
dc_obj_fetch(tse_task_t *task)
{
	daos_obj_fetch_t	*args = dc_task_get_args(task);
	struct obj_auxi_args	*obj_auxi;
	struct dc_object	*obj;
	unsigned int		 map_ver;
	uint64_t		 dkey_hash;
	daos_epoch_t		 epoch;
	int			 rc;

	rc = obj_req_valid(args, DAOS_OBJ_RPC_FETCH, &epoch);
	if (rc != 0)
		D_GOTO(out_task, rc);
	D_ASSERT(epoch);

	obj = obj_hdl2ptr(args->oh);
	if (obj == NULL)
		D_GOTO(out_task, rc = -DER_NO_HDL);
	rc = obj_ptr2pm_ver(obj, &map_ver);
	if (rc) {
		obj_decref(obj);
		D_GOTO(out_task, rc);
	}

	rc = obj_reg_comp_cb(task, DAOS_OBJ_RPC_FETCH, map_ver, &obj_auxi,
			     &obj, sizeof(obj));
	if (rc != 0) {
		obj_decref(obj);
		D_GOTO(out_task, rc);
	}

	dkey_hash = obj_dkey2hash(args->dkey);
	rc = obj_req_get_tgts(obj, DAOS_OBJ_RPC_FETCH, NULL, dkey_hash, 0,
			      map_ver, obj_auxi->retry_with_leader,
			      &obj_auxi->req_tgts);
	if (rc != 0)
		D_GOTO(out_task, rc);

	rc = obj_rw_bulk_prep(obj, args->iods, args->sgls, args->nr,
			      false, false, task, obj_auxi);
	if (rc != 0) {
		D_ERROR("fetch "DF_OID", obj_rw_bulk_prep failed %d.\n",
			DP_OID(obj->cob_md.omd_id), rc);
		goto out_task;
	}

	rc = obj_req_fanout(obj, obj_auxi, dkey_hash, map_ver, epoch,
			    shard_rw_prep, dc_obj_shard_rw, task);
	return rc;

out_task:
	tse_task_complete(task, rc);
	return rc;
}

int
dc_obj_update(tse_task_t *task)
{
	daos_obj_update_t	*args = dc_task_get_args(task);
	struct obj_auxi_args	*obj_auxi;
	struct dc_object	*obj;
	struct daos_oclass_attr	*oca;
	uint64_t		 tgt_set = 0;
	unsigned int		 map_ver;
	uint64_t		 dkey_hash;
	daos_epoch_t		 epoch;
	int			 rc;

	rc = obj_req_valid(args, DAOS_OBJ_RPC_UPDATE, &epoch);
	if (rc != 0)
		D_GOTO(out_task, rc);
	D_ASSERT(epoch);

	obj = obj_hdl2ptr(args->oh);
	if (obj == NULL) {
		D_ERROR("failed by obj_hdl2ptr\n");
		rc = -DER_NO_HDL;
		goto out_task;
	}
	rc = obj_ptr2pm_ver(obj, &map_ver);
	if (rc) {
		obj_decref(obj);
		goto out_task;
	}

	if (daos_oclass_is_ec(obj->cob_md.omd_id, &oca)) {
		rc = ec_obj_update_encode(task, obj->cob_md.omd_id, oca,
					  &tgt_set);
		if (rc != 0) {
			obj_decref(obj);
			goto out_task;
		}
	}

	rc = obj_reg_comp_cb(task, DAOS_OBJ_RPC_UPDATE, map_ver, &obj_auxi,
			     &obj, sizeof(obj));
	if (rc != 0) {
		obj_decref(obj);
		goto out_task;
	}

	dkey_hash = obj_dkey2hash(args->dkey);
	rc = obj_req_get_tgts(obj, DAOS_OBJ_RPC_UPDATE, NULL, dkey_hash,
			      tgt_set, map_ver, false, &obj_auxi->req_tgts);
	if (rc)
		goto out_task;

	D_DEBUG(DB_IO, "update "DF_OID" dkey_hash "DF_U64"\n",
		DP_OID(obj->cob_md.omd_id), dkey_hash);

	rc = obj_rw_bulk_prep(obj, args->iods, args->sgls, args->nr, true,
			      obj_auxi->req_tgts.ort_srv_disp, task, obj_auxi);
	if (rc != 0) {
		D_ERROR("update "DF_OID", bulk_prep failed %d.\n",
			DP_OID(obj->cob_md.omd_id), rc);
		goto out_task;
	}

	rc = obj_req_fanout(obj, obj_auxi, dkey_hash, map_ver, epoch,
			    shard_rw_prep, dc_obj_shard_rw, task);
	return rc;

out_task:
	tse_task_complete(task, rc);
	return rc;
}

static int
shard_list_prep(struct shard_auxi_args *shard_auxi, struct dc_object *obj,
		struct obj_auxi_args *obj_auxi, uint64_t dkey_hash)
{
	daos_obj_list_t		*obj_args;
	struct shard_list_args	*shard_arg;

	obj_args = dc_task_get_args(obj_auxi->obj_task);
	shard_arg = container_of(shard_auxi, struct shard_list_args, la_auxi);
	shard_arg->la_api_args		= obj_args;

	return 0;
}

static int
dc_obj_list_internal(tse_task_t *task, int opc, daos_obj_list_t *args)
{
	struct dc_object	*obj;
	struct obj_auxi_args	*obj_auxi;
	unsigned int		 map_ver;
	struct obj_list_arg	 list_args;
	uint64_t		 dkey_hash;
	bool			 to_leader = false;
	int			 shard = -1;
	daos_epoch_t		 epoch;
	int			 rc;

	rc = obj_req_valid(args, opc, &epoch);
	if (rc)
		goto out_task;
	D_ASSERT(epoch);

	obj = obj_hdl2ptr(args->oh);
	if (!obj) {
		rc = -DER_NO_HDL;
		goto out_task;
	}
	rc = obj_ptr2pm_ver(obj, &map_ver);
	if (rc) {
		obj_decref(obj);
		goto out_task;
	}

	list_args.obj = obj;
	list_args.anchor = args->anchor;
	list_args.dkey_anchor = args->dkey_anchor;
	list_args.akey_anchor = args->akey_anchor;
	rc = obj_reg_comp_cb(task, opc, map_ver, &obj_auxi, &list_args,
			     sizeof(list_args));
	if (rc != 0) {
		obj_decref(obj);
		D_GOTO(out_task, rc);
	}

	dkey_hash = obj_dkey2hash(args->dkey);
	if (obj_auxi->retry_with_leader)
		to_leader = true;
	if (args->dkey == NULL) {
		if (!to_leader && (daos_anchor_get_flags(args->dkey_anchor) &
				   DAOS_ANCHOR_FLAGS_TO_LEADER))
			to_leader = true;
		shard = dc_obj_anchor2shard(args->dkey_anchor);
		D_ASSERT(shard != -1);
	}
	rc = obj_req_get_tgts(obj, opc, &shard, dkey_hash, 0, map_ver,
			      to_leader, &obj_auxi->req_tgts);
	if (rc != 0)
		goto out_task;
	if (args->dkey == NULL)
		dc_obj_shard2anchor(args->dkey_anchor, shard);

	D_DEBUG(DB_IO, "list opc %d "DF_OID" dkey %llu\n", opc,
		DP_OID(obj->cob_md.omd_id), (unsigned long long)dkey_hash);

	rc = obj_req_fanout(obj, obj_auxi, dkey_hash, map_ver, epoch,
			    shard_list_prep, dc_obj_shard_list, task);
	return rc;

out_task:
	tse_task_complete(task, rc);
	return rc;
}

int
dc_obj_list_dkey(tse_task_t *task)
{
	daos_obj_list_dkey_t	*args;

	args = dc_task_get_args(task);
	D_ASSERTF(args != NULL, "Task Argument OPC does not match DC OPC\n");

	return dc_obj_list_internal(task, DAOS_OBJ_DKEY_RPC_ENUMERATE, args);
}

int
dc_obj_list_akey(tse_task_t *task)
{
	daos_obj_list_akey_t	*args;

	args = dc_task_get_args(task);
	D_ASSERTF(args != NULL, "Task Argument OPC does not match DC OPC\n");

	return dc_obj_list_internal(task, DAOS_OBJ_AKEY_RPC_ENUMERATE, args);
}

int
dc_obj_list_obj(tse_task_t *task)
{
	daos_obj_list_obj_t	*args;

	args = dc_task_get_args(task);
	D_ASSERTF(args != NULL, "Task Argument OPC does not match DC OPC\n");

	return dc_obj_list_internal(task, DAOS_OBJ_RPC_ENUMERATE, args);
}

int
dc_obj_list_rec(tse_task_t *task)
{
	daos_obj_list_recx_t	*args;

	args = dc_task_get_args(task);
	D_ASSERTF(args != NULL, "Task Argument OPC does not match DC OPC\n");

	return dc_obj_list_internal(task, DAOS_OBJ_RECX_RPC_ENUMERATE, args);
}

static int
shard_punch_prep(struct shard_auxi_args *shard_auxi, struct dc_object *obj,
		 struct obj_auxi_args *obj_auxi, uint64_t dkey_hash)
{
	daos_obj_punch_t	*obj_args;
	struct shard_punch_args	*shard_arg;
	daos_handle_t		 coh;
	uuid_t			 coh_uuid;
	uuid_t			 cont_uuid;
	int			 rc;

	coh = obj->cob_coh;
	if (daos_handle_is_inval(coh))
		return -DER_NO_HDL;

	rc = dc_cont_hdl2uuid(coh, &coh_uuid, &cont_uuid);
	if (rc != 0)
		return rc;

	obj_args = dc_task_get_args(obj_auxi->obj_task);
	shard_arg = container_of(shard_auxi, struct shard_punch_args, pa_auxi);
	shard_arg->pa_api_args		= obj_args;
	daos_dti_gen(&shard_arg->pa_dti, srv_io_mode != DIM_DTX_FULL_ENABLED);
	shard_arg->pa_opc		= obj_auxi->opc;
	shard_arg->pa_dkey_hash		= dkey_hash;
	uuid_copy(shard_arg->pa_coh_uuid, coh_uuid);
	uuid_copy(shard_arg->pa_cont_uuid, cont_uuid);

	return 0;
}

static int
obj_punch_internal(tse_task_t *task, enum obj_rpc_opc opc,
		   daos_obj_punch_t *api_args)
{
	struct obj_auxi_args	*obj_auxi;
	struct dc_object	*obj;
	unsigned int		 map_ver;
	uint64_t		 dkey_hash;
	daos_epoch_t		 epoch;
	int			 rc;

	rc = obj_req_valid(api_args, opc, &epoch);
	if (rc)
		goto out_task;
	D_ASSERT(epoch);

	obj = obj_hdl2ptr(api_args->oh);
	if (!obj) {
		rc = -DER_NO_HDL;
		goto out_task;
	}
	rc = obj_ptr2pm_ver(obj, &map_ver);
	if (rc) {
		obj_decref(obj);
		goto out_task;
	}

	rc = obj_reg_comp_cb(task, opc, map_ver, &obj_auxi, &obj, sizeof(obj));
	if (rc) {
		obj_decref(obj);
		goto out_task;
	}

	dkey_hash = obj_dkey2hash(api_args->dkey);
	rc = obj_req_get_tgts(obj, opc, NULL, dkey_hash, 0, map_ver, false,
			      &obj_auxi->req_tgts);
	if (rc != 0)
		goto out_task;

	D_DEBUG(DB_IO, "punch "DF_OID" dkey %llu\n",
		DP_OID(obj->cob_md.omd_id), (unsigned long long)dkey_hash);

	rc = obj_req_fanout(obj, obj_auxi, dkey_hash, map_ver, epoch,
			    shard_punch_prep, dc_obj_shard_punch, task);
	return rc;

out_task:
	tse_task_complete(task, rc);
	return rc;
}

int
dc_obj_punch(tse_task_t *task)
{
	daos_obj_punch_t	*args;

	args = dc_task_get_args(task);
	D_ASSERTF(args != NULL, "Task Argument OPC does not match DC OPC\n");

	return obj_punch_internal(task, DAOS_OBJ_RPC_PUNCH, args);
}

int
dc_obj_punch_dkeys(tse_task_t *task)
{
	daos_obj_punch_t	*args;

	args = dc_task_get_args(task);
	D_ASSERTF(args != NULL, "Task Argument OPC does not match DC OPC\n");

	return obj_punch_internal(task, DAOS_OBJ_RPC_PUNCH_DKEYS, args);
}

int
dc_obj_punch_akeys(tse_task_t *task)
{
	daos_obj_punch_t	*args;

	args = dc_task_get_args(task);
	D_ASSERTF(args != NULL, "Task Argument OPC does not match DC OPC\n");

	return obj_punch_internal(task, DAOS_OBJ_RPC_PUNCH_AKEYS, args);
}

static int
check_query_flags(daos_obj_id_t oid, uint32_t flags, daos_key_t *dkey,
		  daos_key_t *akey, daos_recx_t *recx)
{
	daos_ofeat_t ofeat = daos_obj_id2feat(oid);

	if (!(flags & (DAOS_GET_DKEY | DAOS_GET_AKEY | DAOS_GET_RECX))) {
		D_ERROR("Key type or recx not specified in flags.\n");
		return -DER_INVAL;
	}

	if (!(flags & (DAOS_GET_MIN | DAOS_GET_MAX))) {
		D_ERROR("Query type not specified in flags.\n");
		return -DER_INVAL;
	}

	if ((flags & DAOS_GET_MIN) && (flags & DAOS_GET_MAX)) {
		D_ERROR("Invalid Query.\n");
		return -DER_INVAL;
	}

	if (dkey == NULL) {
		D_ERROR("dkey can't be NULL.\n");
		return -DER_INVAL;
	}

	if (akey == NULL && (flags & (DAOS_GET_AKEY | DAOS_GET_RECX))) {
		D_ERROR("akey can't be NULL with query type.\n");
		return -DER_INVAL;
	}

	if (recx == NULL && flags & DAOS_GET_RECX) {
		D_ERROR("recx can't be NULL with query type.\n");
		return -DER_INVAL;
	}

	if (flags & DAOS_GET_DKEY) {
		if (!(ofeat & DAOS_OF_DKEY_UINT64)) {
			D_ERROR("Can't query non UINT64 typed Dkeys.\n");
			return -DER_INVAL;
		}
		if (dkey->iov_buf_len < sizeof(uint64_t) ||
		    dkey->iov_buf == NULL) {
			D_ERROR("Invalid Dkey iov.\n");
			return -DER_INVAL;
		}
	}

	if (flags & DAOS_GET_AKEY) {
		if (!(ofeat & DAOS_OF_AKEY_UINT64)) {
			D_ERROR("Can't query non UINT64 typed Akeys.\n");
			return -DER_INVAL;
		}
		if (akey->iov_buf_len < sizeof(uint64_t) ||
		    akey->iov_buf == NULL) {
			D_ERROR("Invalid Akey iov.\n");
			return -DER_INVAL;
		}
	}

	return 0;
}

struct shard_query_key_args {
	struct shard_auxi_args	 kqa_auxi;
	uuid_t			 kqa_coh_uuid;
	uuid_t			 kqa_cont_uuid;
	daos_obj_query_key_t	*kqa_api_args;
	uint64_t		 kqa_dkey_hash;
	daos_epoch_t		 kqa_epoch;
};

static int
shard_query_key_task(tse_task_t *task)
{
	struct shard_query_key_args	*args;
	daos_obj_query_key_t		*api_args;
	struct dc_object		*obj;
	struct dc_obj_shard		*obj_shard;
	int				 rc;

	args = tse_task_buf_embedded(task, sizeof(*args));
	obj = args->kqa_auxi.obj;

	rc = obj_shard_open(obj, args->kqa_auxi.shard, args->kqa_auxi.map_ver,
			    &obj_shard);
	if (rc != 0) {
		/* skip a failed target */
		if (rc == -DER_NONEXIST)
			rc = 0;

		tse_task_complete(task, rc);
		return rc;
	}

	tse_task_stack_push_data(task, &args->kqa_dkey_hash,
				 sizeof(args->kqa_dkey_hash));
	api_args = args->kqa_api_args;
	rc = dc_obj_shard_query_key(obj_shard, args->kqa_epoch, api_args->flags,
				    api_args->dkey, api_args->akey,
				    api_args->recx, args->kqa_coh_uuid,
				    args->kqa_cont_uuid,
				    &args->kqa_auxi.obj_auxi->map_ver_reply,
				    task);

	obj_shard_close(obj_shard);
	return rc;
}

struct shard_task_reset_query_target_args {
	uint32_t	shard;
	uint32_t	replicas;
	uint32_t	version;
	uint32_t	flags;
};

static int
shard_task_reset_query_target(tse_task_t *shard_task, void *arg)
{
	struct shard_task_reset_query_target_args	*reset_arg = arg;
	struct shard_auxi_args				*auxi_arg;

	auxi_arg = tse_task_buf_embedded(shard_task, sizeof(*auxi_arg));
	if (reset_arg->flags & DAOS_GET_DKEY)
		auxi_arg->shard = obj_grp_leader_get(auxi_arg->obj,
					reset_arg->shard, reset_arg->version);
	else
		auxi_arg->shard = reset_arg->shard;
	auxi_arg->target = obj_shard2tgtid(auxi_arg->obj, auxi_arg->shard);
	reset_arg->shard += reset_arg->replicas;

	return 0;
}

int
dc_obj_query_key(tse_task_t *api_task)
{
	daos_obj_query_key_t	*api_args;
	tse_sched_t		*sched = tse_task2sched(api_task);
	struct obj_auxi_args	*obj_auxi;
	struct dc_object	*obj;
	d_list_t		*head = NULL;
	daos_handle_t		coh;
	uuid_t			coh_uuid;
	uuid_t			cont_uuid;
	int			shard_first;
	unsigned int		replicas;
	unsigned int		map_ver;
	uint64_t		dkey_hash;
	daos_epoch_t            epoch;
	int			i = 0;
	int			rc;

	api_args = dc_task_get_args(api_task);
	D_ASSERTF(api_args != NULL,
		  "Task Argument OPC does not match DC OPC\n");

	rc = dc_tx_check(api_args->th, false, &epoch);
	if (rc) {
		if (rc != -DER_INVAL)
			goto out_task;
		/* FIXME: until distributed transaction. */
		epoch = dc_io_epoch();
		D_DEBUG(DB_IO, "set epoch "DF_U64"\n", epoch);
	}
	D_ASSERT(epoch);

	obj = obj_hdl2ptr(api_args->oh);
	if (obj == NULL)
		D_GOTO(out_task, rc = -DER_NO_HDL);

	rc = check_query_flags(obj->cob_md.omd_id, api_args->flags,
			       api_args->dkey, api_args->akey, api_args->recx);
	if (rc)
		D_GOTO(out_task, rc);

	obj_auxi = tse_task_stack_push(api_task, sizeof(*obj_auxi));
	obj_auxi->opc = DAOS_OBJ_RPC_QUERY_KEY;
	shard_task_list_init(obj_auxi);

	rc = tse_task_register_comp_cb(api_task, obj_comp_cb, &obj,
				       sizeof(obj));
	if (rc) {
		/* NB: obj_comp_cb() will release refcount in other cases */
		obj_decref(obj);
		D_GOTO(out_task, rc);
	}

	coh = dc_obj_hdl2cont_hdl(api_args->oh);
	if (daos_handle_is_inval(coh))
		D_GOTO(out_task, rc = -DER_NO_HDL);

	rc = dc_cont_hdl2uuid(coh, &coh_uuid, &cont_uuid);
	if (rc != 0)
		D_GOTO(out_task, rc);

	rc = obj_ptr2pm_ver(obj, &map_ver);
	if (rc)
		D_GOTO(out_task, rc);

	D_ASSERTF(api_args->dkey != NULL, "dkey should not be NULL\n");
	dkey_hash = obj_dkey2hash(api_args->dkey);
	if (api_args->flags & DAOS_GET_DKEY) {
		replicas = obj_get_replicas(obj);
		shard_first = 0;
		/** set data len to 0 before retrieving dkey. */
		api_args->dkey->iov_len = 0;
	} else {
		replicas = obj->cob_shards_nr;
		/* For the specified dkey, only need to query one replica. */
		shard_first = obj_dkeyhash2shard(obj, dkey_hash, map_ver,
						 DAOS_OPC_OBJ_QUERY,
						 obj_auxi->retry_with_leader);
		if (shard_first < 0)
			D_GOTO(out_task, rc = shard_first);
	}

	obj_auxi->map_ver_req = map_ver;
	obj_auxi->obj_task = api_task;

	D_DEBUG(DB_IO, "Object Key Query "DF_OID" start %u\n",
		DP_OID(obj->cob_md.omd_id), shard_first);

	head = &obj_auxi->shard_task_head;

	/* for retried obj IO, reuse the previous shard tasks and resched it */
	if (obj_auxi->io_retry) {
		/* The RPC may need to be resent to (new) leader. */
		if (srv_io_mode != DIM_CLIENT_DISPATCH) {
			struct shard_task_reset_query_target_args	arg;

			arg.shard = shard_first;
			arg.replicas = replicas;
			arg.version = map_ver;
			arg.flags = api_args->flags;
			tse_task_list_traverse(head,
					shard_task_reset_query_target, &arg);
		}

		goto task_sched;
	}

	/* In each redundancy group, the QUERY RPC only needs to be sent
	 * to one replica: i += replicas
	 */
	for (i = 0; i < obj->cob_shards_nr; i += replicas) {
		tse_task_t			*task;
		struct shard_query_key_args	*args;
		unsigned int			 shard;

		if (api_args->flags & DAOS_GET_DKEY)
			/* Send to leader replica directly for reducing
			 * retry because some potential 'prepared' DTX.
			 */
			shard = obj_grp_leader_get(obj, i, map_ver);
		else
			shard = shard_first + i;

		rc = tse_task_create(shard_query_key_task, sched, NULL, &task);
		if (rc != 0)
			D_GOTO(out_task, rc);

		args = tse_task_buf_embedded(task, sizeof(*args));
		args->kqa_api_args	= api_args;
		args->kqa_epoch		= epoch;
		args->kqa_auxi.shard	= shard;
		args->kqa_auxi.target	= obj_shard2tgtid(obj, shard);
		args->kqa_auxi.map_ver	= map_ver;
		args->kqa_auxi.obj	= obj;
		args->kqa_auxi.obj_auxi	= obj_auxi;
		args->kqa_dkey_hash	= dkey_hash;
		uuid_copy(args->kqa_coh_uuid, coh_uuid);
		uuid_copy(args->kqa_cont_uuid, cont_uuid);

		rc = tse_task_register_deps(api_task, 1, &task);
		if (rc != 0) {
			tse_task_complete(task, rc);
			D_GOTO(out_task, rc);
		}

		/* decref and delete from head at shard_task_remove */
		tse_task_addref(task);
		tse_task_list_add(task, head);
	}

task_sched:
	obj_shard_task_sched(obj_auxi, epoch);
	return rc;

out_task:
	if (head == NULL || d_list_empty(head)) /* nothing has been started */
		tse_task_complete(api_task, rc);
	else
		tse_task_list_traverse(head, shard_task_abort, &rc);

	return rc;
}<|MERGE_RESOLUTION|>--- conflicted
+++ resolved
@@ -618,10 +618,6 @@
 	}
 	req_tgts->ort_grp_nr = grp_nr;
 	req_tgts->ort_grp_size = shard_nr;
-<<<<<<< HEAD
-=======
-
->>>>>>> a5845bde
 	for (i = 0; i < grp_nr; i++) {
 		shard_idx = start_shard + i * grp_size;
 		tgt = req_tgts->ort_shard_tgts + i * grp_size;
@@ -640,11 +636,7 @@
 		}
 		for (j = 0; j < grp_size; j++, shard_idx++) {
 			if (shard_idx == leader_shard ||
-<<<<<<< HEAD
 			    (tgt_set && !(tgt_set & 1UL << j)))
-=======
-			    (tgt_set && !(tgt_set & 1UL << j))) {
->>>>>>> a5845bde
 				continue;
 			}
 			rc = obj_shard_tgts_query(obj, map_ver, shard_idx,
