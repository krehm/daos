--- conflicted
+++ resolved
@@ -281,23 +281,14 @@
     """
     nvme_task = task_self()
     cmd = ("sudo /usr/bin/daos_server storage prep-nvme "
-<<<<<<< HEAD
            "--target-user=\"{0}\" --hugepages=4096"
            .format(getpass.getuser()))
-=======
-            "--target-user=\"{0}\" --hugepages=4096"
-            .format(getpass.getuser()))
->>>>>>> 0a11bbff
     nvme_task.run(cmd, nodes=hosts, timeout=120)
     for rc_code, _keys in nvme_task.iter_retcodes():
         if rc_code is not 0:
             for output, _node in nvme_task.iter_buffers():
                 raise ServerFailed("Failed to prepare Storage\n{} : RC={} :{}"
-<<<<<<< HEAD
                                    .format(_node, rc_code, output))
-=======
-                               .format(_node, rc_code, output))
->>>>>>> 0a11bbff
 
 def storage_reset(hosts):
     """
@@ -310,8 +301,4 @@
         if rc_code is not 0:
             for output, _node in nvme_task.iter_buffers():
                 raise ServerFailed("Failed to Reset Storage\n{} : RC={} :{}"
-<<<<<<< HEAD
-                                   .format(_node, rc_code, output))
-=======
-                               .format(_node, rc_code, output))
->>>>>>> 0a11bbff
+                                   .format(_node, rc_code, output))