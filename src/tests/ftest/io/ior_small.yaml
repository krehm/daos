--- conflicted
+++ resolved
@@ -13,13 +13,9 @@
 timeout: 500
 server_config:
     name: daos_server
-<<<<<<< HEAD
-    log_mask: ERR
  server:
   bdev_class: nvme
   bdev_list: ["0000:81:00.0"]
-=======
->>>>>>> a74998cb
 pool:
     createmode:
         mode_RW:
