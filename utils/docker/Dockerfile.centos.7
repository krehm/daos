--- conflicted
+++ resolved
@@ -58,15 +58,9 @@
         libaio-devel libcmocka-devel libevent-devel libiscsi-devel     \
         libtool libtool-ltdl-devel libuuid-devel libyaml-devel         \
         make meson nasm ninja-build numactl-devel openssl-devel        \
-<<<<<<< HEAD
-	pandoc patch pylint python python-devel python36-devel         \
-	python-pep8 python-requests python2-pygithub readline-devel    \
-	scons sg3_utils ShellCheck yasm pciutils
-=======
         pandoc patch pylint python python-devel python36-devel         \
         python-pep8 python-pygit2 python2-pygithub python-requests     \
-        readline-devel scons sg3_utils ShellCheck yasm
->>>>>>> 055a30fe
+        readline-devel scons sg3_utils ShellCheck yasm pciutils
 
 # DAOS specific
 RUN yum -y install \
