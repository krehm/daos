--- conflicted
+++ resolved
@@ -396,11 +396,7 @@
 
 
 	if (oc_attr->ca_resil != DAOS_RES_REPL &&
-<<<<<<< HEAD
 	    oc_attr->ca_resil != DAOS_RES_EC)
-=======
-					 oc_attr->ca_resil != DAOS_RES_EC)
->>>>>>> c7b23572
 		return -DER_NOTAPPLICABLE;
 	if (oc_attr->ca_resil == DAOS_RES_REPL)
 		tgt_cnt = oc_attr->u.rp.r_num;
