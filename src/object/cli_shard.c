/**
 * (C) Copyright 2016-2019 Intel Corporation.
 *
 * Licensed under the Apache License, Version 2.0 (the "License");
 * you may not use this file except in compliance with the License.
 * You may obtain a copy of the License at
 *
 *    http://www.apache.org/licenses/LICENSE-2.0
 *
 * Unless required by applicable law or agreed to in writing, software
 * distributed under the License is distributed on an "AS IS" BASIS,
 * WITHOUT WARRANTIES OR CONDITIONS OF ANY KIND, either express or implied.
 * See the License for the specific language governing permissions and
 * limitations under the License.
 *
 * GOVERNMENT LICENSE RIGHTS-OPEN SOURCE SOFTWARE
 * The Government's rights to use, modify, reproduce, release, perform, display,
 * or disclose this software are subject to the terms of the Apache License as
 * provided in Contract No. B609815.
 * Any reproduction of computer software, computer software documentation, or
 * portions thereof marked with this legend must also reproduce the markings.
 */
/**
 * object shard operations.
 */
#define D_LOGFAC	DD_FAC(object)

#include <daos/container.h>
#include <daos/pool.h>
#include <daos/pool_map.h>
#include <daos/rpc.h>
#include "obj_rpc.h"
#include "obj_internal.h"

static inline struct dc_obj_layout *
obj_shard2layout(struct dc_obj_shard *shard)
{
	return container_of(shard, struct dc_obj_layout,
			    do_shards[shard->do_shard]);
}

void
obj_shard_decref(struct dc_obj_shard *shard)
{
	struct dc_obj_layout	*layout;
	struct dc_object	*obj;
	bool			 release = false;

	D_ASSERT(shard != NULL);
	D_ASSERT(shard->do_ref > 0);
	D_ASSERT(shard->do_obj != NULL);

	obj = shard->do_obj;
	layout = obj_shard2layout(shard);

	D_SPIN_LOCK(&obj->cob_spin);
	if (--(shard->do_ref) == 0) {
		layout->do_open_count--;
		if (layout->do_open_count == 0 && layout != obj->cob_shards)
			release = true;
		shard->do_obj = NULL;
	}
	D_SPIN_UNLOCK(&obj->cob_spin);

	if (release)
		D_FREE(layout);
}

void
obj_shard_addref(struct dc_obj_shard *shard)
{
	D_ASSERT(shard->do_obj != NULL);
	D_SPIN_LOCK(&shard->do_obj->cob_spin);
	shard->do_ref++;
	D_SPIN_UNLOCK(&shard->do_obj->cob_spin);
}

int
dc_obj_shard_open(struct dc_object *obj, daos_unit_oid_t oid,
		  unsigned int mode, struct dc_obj_shard *shard)
{
	struct pool_target	*map_tgt;
	int			rc;

	D_ASSERT(obj != NULL && shard != NULL);
	D_ASSERT(shard->do_obj == NULL);

	rc = dc_cont_tgt_idx2ptr(obj->cob_coh, shard->do_target_id,
				 &map_tgt);
	if (rc)
		return rc;

	shard->do_id = oid;
	shard->do_target_rank = map_tgt->ta_comp.co_rank;
	shard->do_target_idx = map_tgt->ta_comp.co_index;
	shard->do_obj = obj;
	shard->do_co_hdl = obj->cob_coh;
	obj_shard_addref(shard);

	D_SPIN_LOCK(&obj->cob_spin);
	obj->cob_shards->do_open_count++;
	D_SPIN_UNLOCK(&obj->cob_spin);

	return 0;
}

void
dc_obj_shard_close(struct dc_obj_shard *shard)
{
	obj_shard_decref(shard);
}

static void
obj_shard_rw_bulk_fini(crt_rpc_t *rpc)
{
	struct obj_rw_in	*orw;
	crt_bulk_t		*bulks;
	unsigned int		nr;
	int			i;

	orw = crt_req_get(rpc);
	bulks = orw->orw_bulks.ca_arrays;
	if (bulks == NULL)
		return;

	nr = orw->orw_bulks.ca_count;
	for (i = 0; i < nr; i++)
		if (bulks[i] != CRT_BULK_NULL)
			crt_bulk_free(bulks[i]);

	D_FREE(bulks);
	orw->orw_bulks.ca_arrays = NULL;
	orw->orw_bulks.ca_count = 0;
}

struct obj_rw_args {
	crt_rpc_t		*rpc;
	daos_handle_t		*hdlp;
	d_sg_list_t		*rwaa_sgls;
	struct dc_obj_shard	*dobj;
	unsigned int		*map_ver;
};

static int
dc_rw_cb(tse_task_t *task, void *arg)
{
	struct obj_rw_args	*rw_args = arg;
	struct obj_rw_in	*orw;
	struct obj_rw_out	*orwo;
	int			opc;
	int                     ret = task->dt_result;
	int			rc = 0;

	opc = opc_get(rw_args->rpc->cr_opc);
	D_DEBUG(DB_TRACE, "rpc %p opc:%d completed, dt_result %d.\n",
		rw_args->rpc, opc, ret);
	if (opc == DAOS_OBJ_RPC_FETCH &&
	    DAOS_FAIL_CHECK(DAOS_SHARD_OBJ_FETCH_TIMEOUT)) {
		D_ERROR("Inducing -DER_TIMEDOUT error on shard I/O fetch\n");
		D_GOTO(out, rc = -DER_TIMEDOUT);
	}
	if (opc == DAOS_OBJ_RPC_UPDATE &&
	    DAOS_FAIL_CHECK(DAOS_SHARD_OBJ_UPDATE_TIMEOUT)) {
		D_ERROR("Inducing -DER_TIMEDOUT error on shard I/O update\n");
		D_GOTO(out, rc = -DER_TIMEDOUT);
	}
	if (opc == DAOS_OBJ_RPC_UPDATE &&
	    DAOS_FAIL_CHECK(DAOS_OBJ_UPDATE_NOSPACE)) {
		D_ERROR("Inducing -DER_NOSPACE error on shard I/O update\n");
		D_GOTO(out, rc = -DER_NOSPACE);
	}

	orw = crt_req_get(rw_args->rpc);
	D_ASSERT(orw != NULL);
	if (ret != 0) {
		/*
		 * If any failure happens inside Cart, let's reset failure to
		 * TIMEDOUT, so the upper layer can retry.
		 */
		D_ERROR("RPC %d failed: %d\n",
			opc_get(rw_args->rpc->cr_opc), ret);
		D_GOTO(out, ret);
	}

	rc = obj_reply_get_status(rw_args->rpc);
	if (rc != 0) {
		D_ERROR("rpc %p RPC %d failed: %d\n", rw_args->rpc,
			 opc_get(rw_args->rpc->cr_opc), rc);
		D_GOTO(out, rc);
	}
	*rw_args->map_ver = obj_reply_map_version_get(rw_args->rpc);

	orwo = crt_reply_get(rw_args->rpc);
	rw_args->dobj->do_attr = orwo->orw_attr;
	if (opc_get(rw_args->rpc->cr_opc) == DAOS_OBJ_RPC_FETCH) {
		daos_iod_t	*iods;
		uint64_t	*sizes;
		int		 i, j;

		iods = orw->orw_iods.ca_arrays;
		sizes = orwo->orw_sizes.ca_arrays;

		if (orwo->orw_sizes.ca_count != orw->orw_nr) {
			D_ERROR("out:%u != in:%u\n",
				(unsigned)orwo->orw_sizes.ca_count,
				orw->orw_nr);
			D_GOTO(out, rc = -DER_PROTO);
		}

		/* update the sizes in iods */
		for (i = 0; i < orw->orw_nr; i++)
			iods[i].iod_size = sizes[i];

		if (orwo->orw_sgls.ca_count > 0) {
			/* inline transfer */
			rc = daos_sgls_copy_data_out(rw_args->rwaa_sgls,
						     orw->orw_nr,
						     orwo->orw_sgls.ca_arrays,
						     orwo->orw_sgls.ca_count);
		} else if (rw_args->rwaa_sgls != NULL) {
			/* for bulk transfer it needs to update sg_nr_out */
			d_sg_list_t	*sgls = rw_args->rwaa_sgls;
			d_iov_t		*iov;
			uint32_t	*nrs;
			uint32_t	 nrs_count;
			daos_size_t	 data_size;
			daos_size_t	 buf_size;

			nrs = orwo->orw_nrs.ca_arrays;
			nrs_count = orwo->orw_nrs.ca_count;
			if (nrs_count != orw->orw_nr) {
				D_ERROR("Invalid nrs %u != %u\n", nrs_count,
					orw->orw_nr);
				D_GOTO(out, rc = -DER_PROTO);
			}

			for (i = 0; i < orw->orw_nr; i++) {
				/* server returned bs_nr_out is only to check
				 * if it is empty record in that case just set
				 * sg_nr_out as zero, or will set sg_nr_out and
				 * iov_len by checking with iods as server
				 * filled the buffer from beginning.
				 */
				if (nrs[i] == 0) {
					sgls[i].sg_nr_out = 0;
					continue;
				}
				data_size = daos_iods_len(&iods[i], 1);
				if (data_size == -1) {
					/* only for echo mode */
					sgls[i].sg_nr_out = sgls[i].sg_nr;
					continue;
				}
				buf_size = 0;
				for (j = 0; j < sgls[i].sg_nr; j++) {
					iov = &sgls[i].sg_iovs[j];
					buf_size += iov->iov_buf_len;
					if (buf_size < data_size) {
						iov->iov_len = iov->iov_buf_len;
						continue;
					}

					iov->iov_len = iov->iov_buf_len -
						       (buf_size - data_size);
					sgls[i].sg_nr_out = j + 1;
					break;
				}
			}
		}
	}
out:
	obj_shard_rw_bulk_fini(rw_args->rpc);
	crt_req_decref(rw_args->rpc);
	obj_shard_decref(rw_args->dobj);
	dc_pool_put((struct dc_pool *)rw_args->hdlp);

	if (ret == 0 || obj_retry_error(rc))
		ret = rc;
	return ret;
}

static int
obj_shard_rw_bulk_prep(crt_rpc_t *rpc, unsigned int nr, d_sg_list_t *sgls,
		       bool forward, tse_task_t *task)
{
	struct obj_rw_in	*orw;
	crt_bulk_t		*bulks;
	crt_bulk_perm_t		 bulk_perm;
	int			 i;
	int			 rc = 0;

	bulk_perm = (opc_get(rpc->cr_opc) == DAOS_OBJ_RPC_UPDATE) ?
		    CRT_BULK_RO : CRT_BULK_RW;
	D_ALLOC_ARRAY(bulks, nr);
	if (bulks == NULL)
		D_GOTO(out, rc = -DER_NOMEM);

	orw = crt_req_get(rpc);
	D_ASSERT(orw != NULL);
	/* create bulk transfer for daos_sg_list */
	for (i = 0; i < nr; i++) {
		if (sgls != NULL && sgls[i].sg_iovs != NULL &&
		    sgls[i].sg_iovs[0].iov_buf != NULL) {
			rc = crt_bulk_create(daos_task2ctx(task), &sgls[i],
					     bulk_perm, &bulks[i]);
			if (rc < 0) {
				int j;

				for (j = 0; j < i; j++)
					crt_bulk_free(bulks[j]);

				D_GOTO(out, rc);
			}
			if (!forward)
				continue;
			rc = crt_bulk_bind(bulks[i], daos_task2ctx(task));
			if (rc != 0) {
				D_ERROR("crt_bulk_bind failed, rc: %d.\n", rc);
				D_GOTO(out, rc);
			}
			orw->orw_flags |= ORF_BULK_BIND;
		}
	}
	orw->orw_bulks.ca_count = nr;
	orw->orw_bulks.ca_arrays = bulks;
out:
	if (rc != 0 && bulks != NULL)
		D_FREE(bulks);

	return rc;
}

static struct dc_pool *
obj_shard_ptr2pool(struct dc_obj_shard *shard)
{
	daos_handle_t poh;

	poh = dc_cont_hdl2pool_hdl(shard->do_co_hdl);
	if (daos_handle_is_inval(poh))
		return NULL;

	return dc_hdl2pool(poh);
}

static int
obj_shard_rw(struct dc_obj_shard *shard, enum obj_rpc_opc opc,
	     daos_epoch_t epoch, daos_key_t *dkey, unsigned int nr,
<<<<<<< HEAD
	     daos_iod_t *iods, daos_sg_list_t *sgls, unsigned int *map_ver,
	     unsigned int start_shard, struct daos_obj_shard_tgt *fw_shard_tgts,
	     uint32_t fw_cnt, tse_task_t *task, struct dtx_id *dti,
	     uint32_t flags)
=======
	     daos_iod_t *iods, d_sg_list_t *sgls, unsigned int *map_ver,
	     struct daos_obj_shard_tgt *fw_shard_tgts, uint32_t fw_cnt,
	     tse_task_t *task, struct dtx_id *dti, uint32_t flags)
>>>>>>> 4b889d50
{
	struct dc_pool	       *pool;
	crt_rpc_t	       *req = NULL;
	struct obj_rw_in       *orw;
	struct obj_rw_args	rw_args;
	crt_endpoint_t		tgt_ep;
	uuid_t			cont_hdl_uuid;
	uuid_t			cont_uuid;
	daos_size_t		data_size;
	daos_size_t		buf_size;
	daos_size_t		sgls_size;
	uint64_t		dkey_hash;
	bool			do_bulk = false;
	bool			cb_registered = false;
	int			rc;

	tse_task_stack_pop_data(task, &dkey_hash, sizeof(dkey_hash));
	obj_shard_addref(shard);
	rc = dc_cont_hdl2uuid(shard->do_co_hdl, &cont_hdl_uuid, &cont_uuid);
	if (rc != 0)
		D_GOTO(out_obj, rc);

	pool = obj_shard_ptr2pool(shard);
	if (pool == NULL)
		D_GOTO(out_obj, rc);

	tgt_ep.ep_grp = pool->dp_group;
	tgt_ep.ep_tag = shard->do_target_idx;
	tgt_ep.ep_rank = shard->do_target_rank;
	if ((int)tgt_ep.ep_rank < 0)
		D_GOTO(out_pool, rc = (int)tgt_ep.ep_rank);

	rc = obj_req_create(daos_task2ctx(task), &tgt_ep, opc, &req);
	D_DEBUG(DB_TRACE, "rpc %p opc:%d "DF_UOID" %d %s rank:%d tag:%d eph "
		DF_U64"\n", req, opc, DP_UOID(shard->do_id), (int)dkey->iov_len,
		(char *)dkey->iov_buf, tgt_ep.ep_rank, tgt_ep.ep_tag, epoch);
	if (rc != 0)
		D_GOTO(out_pool, rc);

	if (DAOS_FAIL_CHECK(DAOS_SHARD_OBJ_FAIL))
		D_GOTO(out_req, rc = -DER_INVAL);

	orw = crt_req_get(req);
	D_ASSERT(orw != NULL);

	if (fw_shard_tgts != NULL) {
		D_ASSERT(fw_cnt >= 1);
		orw->orw_shard_tgts.ca_count = fw_cnt;
		orw->orw_shard_tgts.ca_arrays = fw_shard_tgts;
	} else {
		orw->orw_shard_tgts.ca_count = 0;
		orw->orw_shard_tgts.ca_arrays = NULL;
	}
	orw->orw_map_ver = *map_ver;
	orw->orw_start_shard = start_shard;
	orw->orw_oid = shard->do_id;
	uuid_copy(orw->orw_co_hdl, cont_hdl_uuid);
	uuid_copy(orw->orw_co_uuid, cont_uuid);
	daos_dti_copy(&orw->orw_dti, dti);
	orw->orw_flags = flags;
	orw->orw_dti_cos.ca_count = 0;
	orw->orw_dti_cos.ca_arrays = NULL;

	orw->orw_epoch = epoch;
	orw->orw_dkey_hash = dkey_hash;
	orw->orw_nr = nr;
	orw->orw_dkey = *dkey;
	orw->orw_iods.ca_count = nr;
	orw->orw_iods.ca_arrays = iods;

	data_size = daos_iods_len(iods, nr);
	sgls_size = daos_sgls_packed_size(sgls, nr, &buf_size);
	/* If the sgl buffer is not big enough, let's return -REC2BIG
	 * then user can provide appropriate buffer and redo it.
	 */
	if (data_size != -1 && data_size > buf_size) {
		rc = -DER_REC2BIG;
		D_ERROR("Object "DF_UOID", iod_size "DF_U64", sg_buf"
			" "DF_U64", failed %d.\n",
			DP_UOID(shard->do_id), data_size, buf_size,
			rc);
		D_GOTO(out_req, rc);
	}
	/* inline fetch needs to pack sgls buffer into RPC so uses it to check
	 * if need bulk transferring.
	 */
	data_size = sgls_size;

	D_DEBUG(DB_TRACE, "opc %d "DF_UOID" %d %s rank %d tag %d eph "
		DF_U64" data_size "DF_U64", DTI = "DF_DTI"\n",
		opc, DP_UOID(shard->do_id), (int)dkey->iov_len,
		(char *)dkey->iov_buf, tgt_ep.ep_rank,
		tgt_ep.ep_tag, epoch, data_size, DP_DTI(&orw->orw_dti));

	do_bulk = data_size >= OBJ_BULK_LIMIT;
	if (do_bulk) {
		bool forward = fw_shard_tgts != NULL;

		/* Transfer data by bulk */
		rc = obj_shard_rw_bulk_prep(req, nr, sgls, forward, task);
		if (rc != 0)
			D_GOTO(out_req, rc);
		orw->orw_sgls.ca_count = 0;
		orw->orw_sgls.ca_arrays = NULL;
	} else {
		/* Transfer data inline */
		if (sgls != NULL)
			orw->orw_sgls.ca_count = nr;
		else
			orw->orw_sgls.ca_count = 0;
		orw->orw_sgls.ca_arrays = sgls;
		orw->orw_bulks.ca_count = 0;
		orw->orw_bulks.ca_arrays = NULL;
	}

	crt_req_addref(req);
	rw_args.rpc = req;
	rw_args.hdlp = (daos_handle_t *)pool;
	rw_args.map_ver = map_ver;
	rw_args.dobj = shard;
	/* remember the sgl to copyout the data inline for fetch */
	rw_args.rwaa_sgls = (opc == DAOS_OBJ_RPC_FETCH) ? sgls : NULL;

	if (DAOS_FAIL_CHECK(DAOS_SHARD_OBJ_RW_CRT_ERROR))
		D_GOTO(out_args, rc = -DER_HG);

	rc = tse_task_register_comp_cb(task, dc_rw_cb, &rw_args,
				       sizeof(rw_args));
	if (rc != 0)
		D_GOTO(out_args, rc);
	cb_registered = true;

	if (daos_io_bypass & IOBP_CLI_RPC) {
		rc = daos_rpc_complete(req, task);
	} else {
		rc = daos_rpc_send(req, task);
		if (rc != 0) {
			D_ERROR("update/fetch rpc failed rc %d\n", rc);
			D_GOTO(out_args, rc);
		}
	}
	return rc;

out_args:
	crt_req_decref(req);
	if (do_bulk)
		obj_shard_rw_bulk_fini(req);
out_req:
	crt_req_decref(req);
out_pool:
	dc_pool_put(pool);
out_obj:
	if (!cb_registered)
		obj_shard_decref(shard);
	tse_task_complete(task, rc);
	return rc;
}

struct obj_punch_cb_args {
	crt_rpc_t	*rpc;
	unsigned int	*map_ver;
};

static int
obj_shard_punch_cb(tse_task_t *task, void *data)
{
	struct obj_punch_cb_args	*cb_args;
	crt_rpc_t			*rpc;

	cb_args = (struct obj_punch_cb_args *)data;
	rpc = cb_args->rpc;
	if (task->dt_result == 0) {
		task->dt_result = obj_reply_get_status(rpc);
		*cb_args->map_ver = obj_reply_map_version_get(rpc);
	}

	crt_req_decref(rpc);
	return task->dt_result;
}

int
dc_obj_shard_punch(struct dc_obj_shard *shard, uint32_t opc, daos_epoch_t epoch,
		   daos_key_t *dkey, daos_key_t *akeys, unsigned int akey_nr,
		   const uuid_t coh_uuid, const uuid_t cont_uuid,
		   unsigned int *map_ver,
		   struct daos_obj_shard_tgt *fw_shard_tgts, uint32_t fw_cnt,
		   tse_task_t *task, struct dtx_id *dti, uint32_t flags)
{
	struct dc_pool			*pool;
	struct obj_punch_in		*opi;
	crt_rpc_t			*req;
	struct obj_punch_cb_args	 cb_args;
	daos_unit_oid_t			 oid;
	crt_endpoint_t			 tgt_ep;
	uint64_t			 dkey_hash;
	int				 rc;

	tse_task_stack_pop_data(task, &dkey_hash, sizeof(dkey_hash));

	pool = obj_shard_ptr2pool(shard);
	if (pool == NULL)
		D_GOTO(out, rc = -DER_NO_HDL);

	oid = shard->do_id;
	tgt_ep.ep_grp	= pool->dp_group;
	tgt_ep.ep_tag	= shard->do_target_idx;
	tgt_ep.ep_rank = shard->do_target_rank;
	if ((int)tgt_ep.ep_rank < 0)
		D_GOTO(out, rc = (int)tgt_ep.ep_rank);

	dc_pool_put(pool);

	D_DEBUG(DB_IO, "opc=%d, rank=%d tag=%d epoch "DF_U64".\n",
		 opc, tgt_ep.ep_rank, tgt_ep.ep_tag, epoch);

	rc = obj_req_create(daos_task2ctx(task), &tgt_ep, opc, &req);
	if (rc != 0)
		D_GOTO(out, rc);

	crt_req_addref(req);
	cb_args.rpc = req;
	cb_args.map_ver = map_ver;
	rc = tse_task_register_comp_cb(task, obj_shard_punch_cb, &cb_args,
				       sizeof(cb_args));
	if (rc != 0)
		D_GOTO(out_req, rc);

	opi = crt_req_get(req);
	D_ASSERT(opi != NULL);

	opi->opi_map_ver	 = *map_ver;
	opi->opi_epoch		 = epoch;
	opi->opi_dkey_hash	 = dkey_hash;
	opi->opi_oid		 = oid;
	opi->opi_dkeys.ca_count  = (dkey == NULL) ? 0 : 1;
	opi->opi_dkeys.ca_arrays = dkey;
	opi->opi_akeys.ca_count	 = akey_nr;
	opi->opi_akeys.ca_arrays = akeys;
	if (fw_shard_tgts != NULL) {
		D_ASSERT(fw_cnt >= 1);
		opi->opi_shard_tgts.ca_count = fw_cnt;
		opi->opi_shard_tgts.ca_arrays = fw_shard_tgts;
	} else {
		opi->opi_shard_tgts.ca_count = 0;
		opi->opi_shard_tgts.ca_arrays = NULL;
	}
	uuid_copy(opi->opi_co_hdl, coh_uuid);
	uuid_copy(opi->opi_co_uuid, cont_uuid);
	daos_dti_copy(&opi->opi_dti, dti);
	opi->opi_flags = flags;
	opi->opi_dti_cos.ca_count = 0;
	opi->opi_dti_cos.ca_arrays = NULL;

	rc = daos_rpc_send(req, task);
	if (rc != 0) {
		D_ERROR("punch rpc failed rc %d\n", rc);
		D_GOTO(out_req, rc);
	}
	return rc;

out_req:
	crt_req_decref(req);
out:
	tse_task_complete(task, rc);
	return rc;
}

int
dc_obj_shard_update(struct dc_obj_shard *shard, daos_epoch_t epoch,
		    daos_key_t *dkey, unsigned int nr, daos_iod_t *iods,
<<<<<<< HEAD
		    daos_sg_list_t *sgls, unsigned int *map_ver,
		    uint32_t start_shard,
=======
		    d_sg_list_t *sgls, unsigned int *map_ver,
>>>>>>> 4b889d50
		    struct daos_obj_shard_tgt *fw_shard_tgts, uint32_t fw_cnt,
		    tse_task_t *task, struct dtx_id *dti, uint32_t flags)
{
	return obj_shard_rw(shard, DAOS_OBJ_RPC_UPDATE, epoch, dkey,
			    nr, iods, sgls, map_ver, start_shard,
			    fw_shard_tgts, fw_cnt, task, dti, flags);
}

int
dc_obj_shard_fetch(struct dc_obj_shard *shard, daos_epoch_t epoch,
<<<<<<< HEAD
		   daos_key_t *dkey, unsigned int nr, daos_iod_t *iods,
		   daos_sg_list_t *sgls, daos_iom_t *maps,
=======
		   daos_key_t *dkey,  unsigned int nr, daos_iod_t *iods,
		   d_sg_list_t *sgls, daos_iom_t *maps,
>>>>>>> 4b889d50
		   unsigned int *map_ver, tse_task_t *task)
{
	return obj_shard_rw(shard, DAOS_OBJ_RPC_FETCH, epoch, dkey, nr, iods,
			    sgls, map_ver, 0, NULL, 0, task, NULL, 0);
}

struct obj_enum_args {
	crt_rpc_t		*rpc;
	daos_handle_t		*hdlp;
	uint32_t		*eaa_nr;
	daos_key_desc_t		*eaa_kds;
	daos_anchor_t		*eaa_anchor;
	daos_anchor_t		*eaa_dkey_anchor;
	daos_anchor_t		*eaa_akey_anchor;
	struct dc_obj_shard	*eaa_obj;
	d_sg_list_t		*eaa_sgl;
	daos_recx_t		*eaa_recxs;
	daos_epoch_range_t	*eaa_eprs;
	daos_size_t		*eaa_size;
	unsigned int		*eaa_map_ver;
};

static int
dc_enumerate_cb(tse_task_t *task, void *arg)
{
	struct obj_enum_args	*enum_args = (struct obj_enum_args *)arg;
	struct obj_key_enum_in	*oei;
	struct obj_key_enum_out	*oeo;
	int			 ret = task->dt_result;
	int			 rc = 0;

	oei = crt_req_get(enum_args->rpc);
	D_ASSERT(oei != NULL);

	if (ret != 0) {
		/* If any failure happens inside Cart, let's reset
		 * failure to TIMEDOUT, so the upper layer can retry
		 **/
		D_ERROR("RPC %d failed: %d\n",
			opc_get(enum_args->rpc->cr_opc), ret);
		D_GOTO(out, ret);
	}

	oeo = crt_reply_get(enum_args->rpc);
	rc = obj_reply_get_status(enum_args->rpc);
	if (rc != 0) {
		if (rc == -DER_KEY2BIG) {
			D_DEBUG(DB_IO, "key size "DF_U64" too big.\n",
				oeo->oeo_size);
			enum_args->eaa_kds[0].kd_key_len = oeo->oeo_size;
		} else {
			D_ERROR("rpc %p RPC %d failed: %d\n", enum_args->rpc,
				 opc_get(enum_args->rpc->cr_opc), rc);
		}
		D_GOTO(out, rc);
	}
	*enum_args->eaa_map_ver = obj_reply_map_version_get(enum_args->rpc);

	if (enum_args->eaa_size)
		*enum_args->eaa_size = oeo->oeo_size;

	if (*enum_args->eaa_nr < oeo->oeo_num) {
		D_ERROR("key enumerate get %d > %d more kds, %d\n",
			oeo->oeo_num, *enum_args->eaa_nr, -DER_PROTO);
		D_GOTO(out, rc = -DER_PROTO);
	}

	*enum_args->eaa_nr = oeo->oeo_num;

	if (enum_args->eaa_kds && oeo->oeo_kds.ca_count > 0)
		memcpy(enum_args->eaa_kds, oeo->oeo_kds.ca_arrays,
		       sizeof(*enum_args->eaa_kds) *
		       oeo->oeo_kds.ca_count);

	if (enum_args->eaa_eprs && oeo->oeo_eprs.ca_count > 0) {
		D_ASSERT(*enum_args->eaa_nr >= oeo->oeo_eprs.ca_count);
		memcpy(enum_args->eaa_eprs, oeo->oeo_eprs.ca_arrays,
		       sizeof(*enum_args->eaa_eprs) *
		       oeo->oeo_eprs.ca_count);
	}

	if (enum_args->eaa_recxs && oeo->oeo_recxs.ca_count > 0) {
		D_ASSERT(*enum_args->eaa_nr >= oeo->oeo_recxs.ca_count);
		memcpy(enum_args->eaa_recxs, oeo->oeo_recxs.ca_arrays,
		       sizeof(*enum_args->eaa_recxs) *
		       oeo->oeo_recxs.ca_count);
	}

	if (enum_args->eaa_sgl && oeo->oeo_sgl.sg_nr > 0) {
		rc = daos_sgl_copy_data_out(enum_args->eaa_sgl, &oeo->oeo_sgl);
		if (rc)
			D_GOTO(out, rc);
	}

	/* Update dkey hash and tag */
	if (enum_args->eaa_dkey_anchor)
		enum_anchor_copy(enum_args->eaa_dkey_anchor,
				 &oeo->oeo_dkey_anchor);

	if (enum_args->eaa_akey_anchor)
		enum_anchor_copy(enum_args->eaa_akey_anchor,
				 &oeo->oeo_akey_anchor);

	if (enum_args->eaa_anchor)
		enum_anchor_copy(enum_args->eaa_anchor,
				 &oeo->oeo_anchor);
out:
	if (enum_args->eaa_obj != NULL)
		obj_shard_decref(enum_args->eaa_obj);

	if (oei->oei_bulk != NULL)
		crt_bulk_free(oei->oei_bulk);
	if (oei->oei_kds_bulk != NULL)
		crt_bulk_free(oei->oei_kds_bulk);
	crt_req_decref(enum_args->rpc);
	dc_pool_put((struct dc_pool *)enum_args->hdlp);

	if (ret == 0 || obj_retry_error(rc))
		ret = rc;
	return ret;
}

#define KDS_BULK_LIMIT	128

int
dc_obj_shard_list(struct dc_obj_shard *obj_shard, unsigned int opc,
		  daos_epoch_t epoch, daos_key_t *dkey, daos_key_t *akey,
		  daos_iod_type_t type, daos_size_t *size, uint32_t *nr,
		  daos_key_desc_t *kds, d_sg_list_t *sgl,
		  daos_recx_t *recxs, daos_epoch_range_t *eprs,
		  daos_anchor_t *anchor, daos_anchor_t *dkey_anchor,
		  daos_anchor_t *akey_anchor, unsigned int *map_ver,
		  tse_task_t *task)
{
	crt_endpoint_t		tgt_ep;
	struct dc_pool	       *pool;
	crt_rpc_t	       *req;
	uuid_t			cont_hdl_uuid;
	uuid_t			cont_uuid;
	struct obj_key_enum_in	*oei;
	struct obj_enum_args	enum_args;
	daos_size_t		sgl_size = 0;
	bool			cb_registered = false;
	int			rc;

	D_ASSERT(obj_shard != NULL);
	obj_shard_addref(obj_shard);

	rc = dc_cont_hdl2uuid(obj_shard->do_co_hdl, &cont_hdl_uuid, &cont_uuid);
	if (rc != 0)
		D_GOTO(out_put, rc);

	pool = obj_shard_ptr2pool(obj_shard);
	if (pool == NULL)
		D_GOTO(out_put, rc);

	tgt_ep.ep_grp = pool->dp_group;
	tgt_ep.ep_tag = obj_shard->do_target_idx;
	tgt_ep.ep_rank = obj_shard->do_target_rank;
	if ((int)tgt_ep.ep_rank < 0)
		D_GOTO(out_pool, rc = (int)tgt_ep.ep_rank);

	D_DEBUG(DB_IO, "opc %d "DF_UOID" rank %d tag %d\n",
		opc, DP_UOID(obj_shard->do_id), tgt_ep.ep_rank, tgt_ep.ep_tag);

	rc = obj_req_create(daos_task2ctx(task), &tgt_ep, opc, &req);
	if (rc != 0)
		D_GOTO(out_pool, rc);

	oei = crt_req_get(req);
	D_ASSERT(oei != NULL);

	if (dkey != NULL)
		oei->oei_dkey = *dkey;
	if (akey != NULL)
		oei->oei_akey = *akey;
	oei->oei_oid		= obj_shard->do_id;
	oei->oei_map_ver	= *map_ver;
	oei->oei_epoch		= epoch;
	oei->oei_nr		= *nr;
	oei->oei_rec_type	= type;
	uuid_copy(oei->oei_co_hdl, cont_hdl_uuid);
	uuid_copy(oei->oei_co_uuid, cont_uuid);

	if (anchor != NULL)
		enum_anchor_copy(&oei->oei_anchor, anchor);
	if (dkey_anchor != NULL)
		enum_anchor_copy(&oei->oei_dkey_anchor, dkey_anchor);
	if (akey_anchor != NULL)
		enum_anchor_copy(&oei->oei_akey_anchor, akey_anchor);

	if (sgl != NULL) {
		oei->oei_sgl = *sgl;
		sgl_size = daos_sgls_packed_size(sgl, 1, NULL);
		if (sgl_size >= OBJ_BULK_LIMIT) {
			/* Create bulk */
			rc = crt_bulk_create(daos_task2ctx(task),
					     sgl, CRT_BULK_RW,
					     &oei->oei_bulk);
			if (rc < 0)
				D_GOTO(out_req, rc);
		}
	}

	if (*nr > KDS_BULK_LIMIT) {
		d_sg_list_t	tmp_sgl = { 0 };
		d_iov_t		tmp_iov = { 0 };

		tmp_iov.iov_buf_len = sizeof(*kds) * (*nr);
		tmp_iov.iov_buf = kds;
		tmp_sgl.sg_nr_out = 1;
		tmp_sgl.sg_nr = 1;
		tmp_sgl.sg_iovs = &tmp_iov;

		rc = crt_bulk_create(daos_task2ctx(task),
				     &tmp_sgl, CRT_BULK_RW,
				     &oei->oei_kds_bulk);
		if (rc < 0)
			D_GOTO(out_req, rc);
	}

	crt_req_addref(req);
	enum_args.rpc = req;
	enum_args.hdlp = (daos_handle_t *)pool;
	enum_args.eaa_nr = nr;
	enum_args.eaa_kds = kds;
	enum_args.eaa_anchor = anchor;
	enum_args.eaa_dkey_anchor = dkey_anchor;
	enum_args.eaa_akey_anchor = akey_anchor;
	enum_args.eaa_obj = obj_shard;
	enum_args.eaa_size = size;
	enum_args.eaa_sgl = sgl;
	enum_args.eaa_map_ver = map_ver;
	enum_args.eaa_recxs = recxs;
	enum_args.eaa_eprs = eprs;
	rc = tse_task_register_comp_cb(task, dc_enumerate_cb, &enum_args,
				       sizeof(enum_args));
	if (rc != 0)
		D_GOTO(out_eaa, rc);
	cb_registered = true;

	rc = daos_rpc_send(req, task);
	if (rc != 0) {
		D_ERROR("enumerate rpc failed rc %d\n", rc);
		D_GOTO(out_eaa, rc);
	}

	return rc;

out_eaa:
	crt_req_decref(req);
	if (sgl != NULL && sgl_size >= OBJ_BULK_LIMIT)
		crt_bulk_free(oei->oei_bulk);
out_req:
	crt_req_decref(req);
out_pool:
	dc_pool_put(pool);
out_put:
	if (!cb_registered)
		obj_shard_decref(obj_shard);
	tse_task_complete(task, rc);
	return rc;
}

struct obj_query_key_cb_args {
	crt_rpc_t	*rpc;
	unsigned int	*map_ver;
	daos_unit_oid_t	oid;
	uint32_t	flags;
	daos_key_t	*dkey;
	daos_key_t	*akey;
	daos_recx_t	*recx;
};

static int
obj_shard_query_key_cb(tse_task_t *task, void *data)
{
	struct obj_query_key_cb_args	*cb_args;
	struct obj_query_key_in		*okqi;
	struct obj_query_key_out	*okqo;
	uint32_t			flags;
	int				ret = task->dt_result;
	int				rc = 0;
	crt_rpc_t			*rpc;

	cb_args = (struct obj_query_key_cb_args *)data;
	rpc = cb_args->rpc;

	okqi = crt_req_get(cb_args->rpc);
	D_ASSERT(okqi != NULL);

	flags = okqi->okqi_flags;

	if (ret != 0) {
		D_ERROR("RPC %d failed: %d\n",
			opc_get(cb_args->rpc->cr_opc), ret);
		D_GOTO(out, ret);
	}

	okqo = crt_reply_get(cb_args->rpc);
	rc = obj_reply_get_status(rpc);
	if (rc != 0) {
		if (rc == -DER_NONEXIST)
			D_GOTO(out, rc = 0);
		D_ERROR("rpc %p RPC %d failed: %d\n", cb_args->rpc,
			opc_get(cb_args->rpc->cr_opc), rc);
		D_GOTO(out, rc);
	}
	*cb_args->map_ver = obj_reply_map_version_get(rpc);

	bool check = true;
	bool changed = false;
	bool first = (cb_args->dkey->iov_len == 0);

	if (flags & DAOS_GET_DKEY) {
		uint64_t *val = (uint64_t *)okqo->okqo_dkey.iov_buf;
		uint64_t *cur = (uint64_t *)cb_args->dkey->iov_buf;

		if (okqo->okqo_dkey.iov_len != sizeof(uint64_t)) {
			D_ERROR("Invalid Dkey obtained\n");
			D_GOTO(out, rc = -DER_IO);
		}

		/** for first cb, just set the dkey */
		if (first) {
			*cur = *val;
			cb_args->dkey->iov_len = okqo->okqo_dkey.iov_len;
		} else if (flags & DAOS_GET_MAX) {
			if (*val > *cur) {
				*cur = *val;
				/** set to change akey and recx */
				changed = true;
			} else {
				/** no change, don't check akey and recx */
				check = false;
			}
		} else if (flags & DAOS_GET_MIN) {
			if (*val < *cur) {
				*cur = *val;
				/** set to change akey and recx */
				changed = true;
			} else {
				/** no change, don't check akey and recx */
				check = false;
			}
		} else {
			D_ASSERT(0);
		}
	}

	if (check && flags & DAOS_GET_AKEY) {
		uint64_t *val = (uint64_t *)okqo->okqo_akey.iov_buf;
		uint64_t *cur = (uint64_t *)cb_args->akey->iov_buf;

		/** if first cb, or dkey changed, set akey */
		if (first || changed)
			*cur = *val;
		else
			D_ASSERT(0);
	}

	if (check && flags & DAOS_GET_RECX) {
		/** if first cb, set recx */
		if (first || changed) {
			cb_args->recx->rx_nr = okqo->okqo_recx.rx_nr;
			cb_args->recx->rx_idx = okqo->okqo_recx.rx_idx;
		} else {
			D_ASSERT(0);
		}
	}

out:
	crt_req_decref(rpc);
	if (ret == 0 || obj_retry_error(rc))
		ret = rc;
	return ret;
}

int
dc_obj_shard_query_key(struct dc_obj_shard *shard, daos_epoch_t epoch,
		       uint32_t flags, daos_key_t *dkey, daos_key_t *akey,
		       daos_recx_t *recx, const uuid_t coh_uuid,
		       const uuid_t cont_uuid, unsigned int *map_ver,
		       tse_task_t *task)
{
	struct dc_pool			*pool;
	struct obj_query_key_in		*okqi;
	crt_rpc_t			*req;
	struct obj_query_key_cb_args	 cb_args;
	daos_unit_oid_t			 oid;
	crt_endpoint_t			 tgt_ep;
	uint64_t			 dkey_hash;
	int				 rc;

	tse_task_stack_pop_data(task, &dkey_hash, sizeof(dkey_hash));

	pool = obj_shard_ptr2pool(shard);
	if (pool == NULL)
		D_GOTO(out, rc = -DER_NO_HDL);

	oid = shard->do_id;
	tgt_ep.ep_grp	= pool->dp_group;
	tgt_ep.ep_tag	= shard->do_target_idx;
	tgt_ep.ep_rank = shard->do_target_rank;
	dc_pool_put(pool);
	if ((int)tgt_ep.ep_rank < 0)
		D_GOTO(out, rc = (int)tgt_ep.ep_rank);

	D_DEBUG(DB_IO, "OBJ_QUERY_KEY_RPC, rank=%d tag=%d.\n",
		tgt_ep.ep_rank, tgt_ep.ep_tag);

	rc = obj_req_create(daos_task2ctx(task), &tgt_ep,
			    DAOS_OBJ_RPC_QUERY_KEY, &req);
	if (rc != 0)
		D_GOTO(out, rc);

	crt_req_addref(req);
	cb_args.rpc	= req;
	cb_args.map_ver = map_ver;
	cb_args.oid	= shard->do_id;
	cb_args.flags	= flags;
	cb_args.dkey	= dkey;
	cb_args.akey	= akey;
	cb_args.recx	= recx;

	rc = tse_task_register_comp_cb(task, obj_shard_query_key_cb, &cb_args,
				       sizeof(cb_args));
	if (rc != 0)
		D_GOTO(out_req, rc);

	okqi = crt_req_get(req);
	D_ASSERT(okqi != NULL);

	okqi->okqi_map_ver		= *map_ver;
	okqi->okqi_epoch		= epoch;
	okqi->okqi_flags		= flags;
	okqi->okqi_oid			= oid;
	if (dkey != NULL)
		okqi->okqi_dkey		= *dkey;
	if (akey != NULL)
		okqi->okqi_akey		= *akey;
	uuid_copy(okqi->okqi_co_hdl, coh_uuid);
	uuid_copy(okqi->okqi_co_uuid, cont_uuid);

	rc = daos_rpc_send(req, task);
	if (rc != 0) {
		D_ERROR("query_key rpc failed rc %d\n", rc);
		D_GOTO(out_req, rc);
	}
	return rc;

out_req:
	crt_req_decref(req);
out:
	tse_task_complete(task, rc);
	return rc;
}<|MERGE_RESOLUTION|>--- conflicted
+++ resolved
@@ -345,16 +345,10 @@
 static int
 obj_shard_rw(struct dc_obj_shard *shard, enum obj_rpc_opc opc,
 	     daos_epoch_t epoch, daos_key_t *dkey, unsigned int nr,
-<<<<<<< HEAD
-	     daos_iod_t *iods, daos_sg_list_t *sgls, unsigned int *map_ver,
+	     daos_iod_t *iods, d_sg_list_t *sgls, unsigned int *map_ver,
 	     unsigned int start_shard, struct daos_obj_shard_tgt *fw_shard_tgts,
 	     uint32_t fw_cnt, tse_task_t *task, struct dtx_id *dti,
 	     uint32_t flags)
-=======
-	     daos_iod_t *iods, d_sg_list_t *sgls, unsigned int *map_ver,
-	     struct daos_obj_shard_tgt *fw_shard_tgts, uint32_t fw_cnt,
-	     tse_task_t *task, struct dtx_id *dti, uint32_t flags)
->>>>>>> 4b889d50
 {
 	struct dc_pool	       *pool;
 	crt_rpc_t	       *req = NULL;
@@ -625,12 +619,8 @@
 int
 dc_obj_shard_update(struct dc_obj_shard *shard, daos_epoch_t epoch,
 		    daos_key_t *dkey, unsigned int nr, daos_iod_t *iods,
-<<<<<<< HEAD
-		    daos_sg_list_t *sgls, unsigned int *map_ver,
+		    d_sg_list_t *sgls, unsigned int *map_ver,
 		    uint32_t start_shard,
-=======
-		    d_sg_list_t *sgls, unsigned int *map_ver,
->>>>>>> 4b889d50
 		    struct daos_obj_shard_tgt *fw_shard_tgts, uint32_t fw_cnt,
 		    tse_task_t *task, struct dtx_id *dti, uint32_t flags)
 {
@@ -641,13 +631,8 @@
 
 int
 dc_obj_shard_fetch(struct dc_obj_shard *shard, daos_epoch_t epoch,
-<<<<<<< HEAD
 		   daos_key_t *dkey, unsigned int nr, daos_iod_t *iods,
-		   daos_sg_list_t *sgls, daos_iom_t *maps,
-=======
-		   daos_key_t *dkey,  unsigned int nr, daos_iod_t *iods,
 		   d_sg_list_t *sgls, daos_iom_t *maps,
->>>>>>> 4b889d50
 		   unsigned int *map_ver, tse_task_t *task)
 {
 	return obj_shard_rw(shard, DAOS_OBJ_RPC_FETCH, epoch, dkey, nr, iods,
