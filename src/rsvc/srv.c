/*
 * (C) Copyright 2019 Intel Corporation.
 *
 * Licensed under the Apache License, Version 2.0 (the "License");
 * you may not use this file except in compliance with the License.
 * You may obtain a copy of the License at
 *
 *    http://www.apache.org/licenses/LICENSE-2.0
 *
 * Unless required by applicable law or agreed to in writing, software
 * distributed under the License is distributed on an "AS IS" BASIS,
 * WITHOUT WARRANTIES OR CONDITIONS OF ANY KIND, either express or implied.
 * See the License for the specific language governing permissions and
 * limitations under the License.
 *
 * GOVERNMENT LICENSE RIGHTS-OPEN SOURCE SOFTWARE
 * The Government's rights to use, modify, reproduce, release, perform, display,
 * or disclose this software are subject to the terms of the Apache License as
 * provided in Contract No. B609815.
 * Any reproduction of computer software, computer software documentation, or
 * portions thereof marked with this legend must also reproduce the markings.
 */
/**
 * \file
 *
 * ds_rsvc: Replicated Service Server
 */

#define D_LOGFAC DD_FAC(rsvc)

#include <sys/stat.h>
#include <daos_srv/daos_server.h>
#include <daos_srv/rsvc.h>
#include "rpc.h"

static struct ds_rsvc_class *rsvc_classes[DS_RSVC_CLASS_COUNT];

void
ds_rsvc_class_register(enum ds_rsvc_class_id id, struct ds_rsvc_class *class)
{
	D_ASSERT(class != NULL);
	D_ASSERT(rsvc_classes[id] == NULL);
	rsvc_classes[id] = class;
}

void
ds_rsvc_class_unregister(enum ds_rsvc_class_id id)
{
	D_ASSERT(rsvc_classes[id] != NULL);
	rsvc_classes[id] = NULL;
}

static struct ds_rsvc_class *
rsvc_class(enum ds_rsvc_class_id id)
{
	D_ASSERTF(id >= 0 && id < DS_RSVC_CLASS_COUNT, "%d\n", id);
	D_ASSERT(rsvc_classes[id] != NULL);
	return rsvc_classes[id];
}

static char *
state_str(enum ds_rsvc_state state)
{
	switch (state) {
	case DS_RSVC_UP_EMPTY:
		return "UP_EMPTY";
	case DS_RSVC_UP:
		return "UP";
	case DS_RSVC_DRAINING:
		return "DRAINING";
	case DS_RSVC_DOWN:
		return "DOWN";
	default:
		return "UNKNOWN";
	}
}

/* Allocate and initialize a ds_rsvc object. */
static int
alloc_init(enum ds_rsvc_class_id class, d_iov_t *id, uuid_t db_uuid,
	   struct ds_rsvc **svcp)
{
	struct ds_rsvc *svc;
	int		rc;

	rc = rsvc_class(class)->sc_alloc(id, &svc);
	if (rc != 0)
		goto err;

	D_INIT_LIST_HEAD(&svc->s_entry);
	svc->s_class = class;
	D_ASSERT(svc->s_id.iov_buf != NULL);
	D_ASSERT(svc->s_id.iov_len > 0);
	D_ASSERT(svc->s_id.iov_buf_len >= svc->s_id.iov_len);
	uuid_copy(svc->s_db_uuid, db_uuid);
	svc->s_state = DS_RSVC_DOWN;

	rc = rsvc_class(class)->sc_name(&svc->s_id, &svc->s_name);
	if (rc != 0)
		goto err_svc;

	rc = rsvc_class(class)->sc_locate(&svc->s_id, &svc->s_db_path);
	if (rc != 0)
		goto err_name;

	rc = ABT_mutex_create(&svc->s_mutex);
	if (rc != ABT_SUCCESS) {
		D_ERROR("%s: failed to create mutex: %d\n", svc->s_name, rc);
		rc = dss_abterr2der(rc);
		goto err_db_path;
	}

	rc = ABT_cond_create(&svc->s_state_cv);
	if (rc != ABT_SUCCESS) {
		D_ERROR("%s: failed to create state_cv: %d\n", svc->s_name, rc);
		rc = dss_abterr2der(rc);
		goto err_mutex;
	}

	rc = ABT_cond_create(&svc->s_leader_ref_cv);
	if (rc != ABT_SUCCESS) {
		D_ERROR("%s: failed to create leader_ref_cv: %d\n", svc->s_name,
			rc);
		rc = dss_abterr2der(rc);
		goto err_state_cv;
	}

	*svcp = svc;
	return 0;

err_state_cv:
	ABT_cond_free(&svc->s_state_cv);
err_mutex:
	ABT_mutex_free(&svc->s_mutex);
err_db_path:
	D_FREE(svc->s_db_path);
err_name:
	D_FREE(svc->s_name);
err_svc:
	rsvc_class(class)->sc_free(svc);
err:
	return rc;
}

static void
fini_free(struct ds_rsvc *svc)
{
	D_ASSERT(d_list_empty(&svc->s_entry));
	D_ASSERTF(svc->s_ref == 0, "%d\n", svc->s_ref);
	D_ASSERTF(svc->s_leader_ref == 0, "%d\n", svc->s_leader_ref);
	ABT_cond_free(&svc->s_leader_ref_cv);
	ABT_cond_free(&svc->s_state_cv);
	ABT_mutex_free(&svc->s_mutex);
	D_FREE(svc->s_db_path);
	D_FREE(svc->s_name);
	rsvc_class(svc->s_class)->sc_free(svc);
}

static void
ds_rsvc_get(struct ds_rsvc *svc)
{
	svc->s_ref++;
}

/** Put a replicated service reference. */
void
ds_rsvc_put(struct ds_rsvc *svc)
{
	D_ASSERTF(svc->s_ref > 0, "%d\n", svc->s_ref);
	svc->s_ref--;
	if (svc->s_ref == 0) {
		rdb_stop(svc->s_db);
		fini_free(svc);
	}
}

static struct d_hash_table rsvc_hash;

static struct ds_rsvc *
rsvc_obj(d_list_t *rlink)
{
	return container_of(rlink, struct ds_rsvc, s_entry);
}

static bool
rsvc_key_cmp(struct d_hash_table *htable, d_list_t *rlink, const void *key,
	     unsigned int ksize)
{
	struct ds_rsvc *svc = rsvc_obj(rlink);

	if (svc->s_id.iov_len != ksize)
		return false;
	return memcmp(svc->s_id.iov_buf, key, svc->s_id.iov_len) == 0;
}

static void
rsvc_rec_addref(struct d_hash_table *htable, d_list_t *rlink)
{
	struct ds_rsvc *svc = rsvc_obj(rlink);

	svc->s_ref++;
}

static bool
rsvc_rec_decref(struct d_hash_table *htable, d_list_t *rlink)
{
	struct ds_rsvc *svc = rsvc_obj(rlink);

	D_ASSERTF(svc->s_ref > 0, "%d\n", svc->s_ref);
	svc->s_ref--;
	return svc->s_ref == 0;
}

static void
rsvc_rec_free(struct d_hash_table *htable, d_list_t *rlink)
{
	struct ds_rsvc *svc = rsvc_obj(rlink);

	rdb_stop(svc->s_db);
	fini_free(svc);
}

static d_hash_table_ops_t rsvc_hash_ops = {
	.hop_key_cmp	= rsvc_key_cmp,
	.hop_rec_addref	= rsvc_rec_addref,
	.hop_rec_decref	= rsvc_rec_decref,
	.hop_rec_free	= rsvc_rec_free
};

static int
rsvc_hash_init(void)
{
	return d_hash_table_create_inplace(D_HASH_FT_NOLOCK, 4 /* bits */,
					   NULL /* priv */, &rsvc_hash_ops,
					   &rsvc_hash);
}

static void
rsvc_hash_fini(void)
{
	d_hash_table_destroy_inplace(&rsvc_hash, true /* force */);
}

/**
 * Look up a replicated service.
 *
 * \param[in]	class	replicated service class
 * \param[in]	id	replicated service ID
 * \param[out]	svc	replicated service
 */
int
ds_rsvc_lookup(enum ds_rsvc_class_id class, d_iov_t *id,
	       struct ds_rsvc **svc)
{
	d_list_t       *entry;
	bool		nonexist = false;

	entry = d_hash_rec_find(&rsvc_hash, id->iov_buf, id->iov_len);
	if (entry == NULL) {
		char	       *path;
		struct stat	buf;
		int		rc;

		/*
		 * See if the DB exists. If an error prevents us from find that
		 * out, return -DER_NOTLEADER so that the client tries other
		 * replicas.
		 */
		rc = rsvc_class(class)->sc_locate(id, &path);
		if (rc != 0)
			goto out;
		rc = stat(path, &buf);
		if (rc != 0) {
			if (errno == ENOENT) {
				nonexist = true;
			} else {
				char *name = NULL;

				rsvc_class(class)->sc_name(id, &name);
				D_ERROR("%s: failed to stat %s: %d\n", name,
					path, errno);
				if (name != NULL)
					D_FREE(name);
			}
		}
		D_FREE(path);
	}
out:
	if (nonexist)
		return -DER_NOTREPLICA;
	if (entry == NULL)
		return -DER_NOTLEADER;
	*svc = rsvc_obj(entry);
	return 0;
}

/*
 * Is svc up (i.e., ready to accept RPCs)? If not, the caller may always report
 * -DER_NOTLEADER, even if svc->s_db is in leader state, in which case the
 * client will retry the RPC.
 */
static bool
up(struct ds_rsvc *svc)
{
	return !svc->s_stop && svc->s_state == DS_RSVC_UP;
}

/**
 * Retrieve the latest leader hint from \a db and fill it into \a hint.
 *
 * \param[in]	svc	replicated service
 * \param[out]	hint	rsvc hint
 */
void
ds_rsvc_set_hint(struct ds_rsvc *svc, struct rsvc_hint *hint)
{
	int rc;

	rc = rdb_get_leader(svc->s_db, &hint->sh_term, &hint->sh_rank);
	if (rc != 0)
		return;
	hint->sh_flags |= RSVC_HINT_VALID;
}

static void
get_leader(struct ds_rsvc *svc)
{
	svc->s_leader_ref++;
}

static void
put_leader(struct ds_rsvc *svc)
{
	D_ASSERTF(svc->s_leader_ref > 0, "%d\n", svc->s_leader_ref);
	svc->s_leader_ref--;
	if (svc->s_leader_ref == 0)
		ABT_cond_broadcast(svc->s_leader_ref_cv);
}

/**
 * As a convenience for general replicated service RPC handlers, this function
 * looks up the replicated service by id, checks that it is up, and takes a
 * reference to the leader fields. svcp is filled only if zero is returned. If
 * the replicated service is not up, hint is filled.
 */
int
ds_rsvc_lookup_leader(enum ds_rsvc_class_id class, d_iov_t *id,
		      struct ds_rsvc **svcp, struct rsvc_hint *hint)
{
	struct ds_rsvc *svc;
	int		rc;

	rc = ds_rsvc_lookup(class, id, &svc);
	if (rc != 0)
		return rc;
	if (!up(svc)) {
		if (hint != NULL)
			ds_rsvc_set_hint(svc, hint);
		ds_rsvc_put(svc);
		return -DER_NOTLEADER;
	}
	get_leader(svc);
	*svcp = svc;
	return 0;
}

/**
 * As a convenience for general replicated service RPC handlers, this function
 * puts svc returned by ds_rsvc_lookup_leader.
 */
void
ds_rsvc_put_leader(struct ds_rsvc *svc)
{
	put_leader(svc);
	ds_rsvc_put(svc);
}

static void
change_state(struct ds_rsvc *svc, enum ds_rsvc_state state)
{
	D_DEBUG(DB_MD, "%s: term "DF_U64" state %s to %s\n", svc->s_name,
		svc->s_term, state_str(svc->s_state), state_str(state));
	svc->s_state = state;
	ABT_cond_broadcast(svc->s_state_cv);
}

static int
rsvc_step_up_cb(struct rdb *db, uint64_t term, void *arg)
{
	struct ds_rsvc *svc = arg;
	int		rc;

	ABT_mutex_lock(svc->s_mutex);
	if (svc->s_stop) {
		D_DEBUG(DB_MD, "%s: skip term "DF_U64" due to stopping\n",
			svc->s_name, term);
		rc = 0;
		goto out_mutex;
	}
	D_ASSERTF(svc->s_state == DS_RSVC_DOWN, "%d\n", svc->s_state);
	svc->s_term = term;
	D_DEBUG(DB_MD, "%s: stepping up to "DF_U64"\n", svc->s_name,
		svc->s_term);

	rc = rsvc_class(svc->s_class)->sc_step_up(svc);
	if (rc == DER_UNINIT) {
		change_state(svc, DS_RSVC_UP_EMPTY);
		rc = 0;
		goto out_mutex;
	} else if (rc != 0) {
		D_ERROR("%s: failed to step up as leader "DF_U64": %d\n",
			svc->s_name, term, rc);
		goto out_mutex;
	}

	change_state(svc, DS_RSVC_UP);
out_mutex:
	ABT_mutex_unlock(svc->s_mutex);
	return rc;
}

/* Bootstrap a self-only, single-replica DB created in start. */
static int
bootstrap_self(struct ds_rsvc *svc, void *arg)
{
	int rc;

	D_DEBUG(DB_MD, "%s: bootstrapping\n", svc->s_name);
	ABT_mutex_lock(svc->s_mutex);

	/*
	 * This single-replica DB shall change from DS_RSVC_DOWN to
	 * DS_RSVC_UP_EMPTY state promptly.
	 */
	while (svc->s_state == DS_RSVC_DOWN)
		ABT_cond_wait(svc->s_state_cv, svc->s_mutex);
	D_ASSERTF(svc->s_state == DS_RSVC_UP_EMPTY, "%d\n", svc->s_state);

	rc = rsvc_class(svc->s_class)->sc_bootstrap(svc, arg);
	if (rc != 0)
		goto out_mutex;

	/* Try stepping up again. */
	rc = rsvc_class(svc->s_class)->sc_step_up(svc);
	if (rc != 0) {
		D_ASSERT(rc != DER_UNINIT);
		goto out_mutex;
	}

	change_state(svc, DS_RSVC_UP);
out_mutex:
	ABT_mutex_unlock(svc->s_mutex);
	D_DEBUG(DB_MD, "%s: bootstrapped: %d\n", svc->s_name, rc);
	return rc;
}

static void
rsvc_step_down_cb(struct rdb *db, uint64_t term, void *arg)
{
	struct ds_rsvc *svc = arg;

	D_DEBUG(DB_MD, "%s: stepping down from "DF_U64"\n", svc->s_name, term);
	ABT_mutex_lock(svc->s_mutex);
	D_ASSERTF(svc->s_term == term, DF_U64" == "DF_U64"\n", svc->s_term,
		  term);
	D_ASSERT(svc->s_state == DS_RSVC_UP_EMPTY ||
		 svc->s_state == DS_RSVC_UP);

	if (svc->s_state == DS_RSVC_UP) {
		/* Stop accepting new leader references. */
		change_state(svc, DS_RSVC_DRAINING);

		rsvc_class(svc->s_class)->sc_drain(svc);

		/* TODO: Abort all in-flight RPCs we sent. */

		/* Wait for all leader references to be released. */
		for (;;) {
			if (svc->s_leader_ref == 0)
				break;
			D_DEBUG(DB_MD, "%s: waiting for %d leader refs\n",
				svc->s_name, svc->s_leader_ref);
			ABT_cond_wait(svc->s_leader_ref_cv, svc->s_mutex);
		}

		rsvc_class(svc->s_class)->sc_step_down(svc);
	}

	change_state(svc, DS_RSVC_DOWN);
	ABT_mutex_unlock(svc->s_mutex);
	D_DEBUG(DB_MD, "%s: stepped down from "DF_U64"\n", svc->s_name, term);
}

static int stop(struct ds_rsvc *svc, bool destroy);

static void
rsvc_stopper(void *arg)
{
	struct ds_rsvc *svc = arg;

	d_hash_rec_delete_at(&rsvc_hash, &svc->s_entry);
	stop(svc, false /* destroy */);
}

static void
rsvc_stop_cb(struct rdb *db, int err, void *arg)
{
	struct ds_rsvc *svc = arg;
	int		rc;

	ds_rsvc_get(svc);
	rc = dss_ult_create(rsvc_stopper, svc, DSS_ULT_MISC, DSS_TGT_SELF,
			    0, NULL);
	if (rc != 0) {
		D_ERROR("%s: failed to create service stopper: %d\n",
			svc->s_name, rc);
		ds_rsvc_put(svc);
	}
}

static struct rdb_cbs rsvc_rdb_cbs = {
	.dc_step_up	= rsvc_step_up_cb,
	.dc_step_down	= rsvc_step_down_cb,
	.dc_stop	= rsvc_stop_cb
};

static bool
self_only(d_rank_list_t *replicas)
{
	d_rank_t	self;
	int		rc;

	rc = crt_group_rank(NULL /* grp */, &self);
	D_ASSERTF(rc == 0, "%d\n", rc);
	return replicas != NULL && replicas->rl_nr == 1 &&
	       replicas->rl_ranks[0] == self;
}

static int
start(enum ds_rsvc_class_id class, d_iov_t *id, uuid_t db_uuid, bool create,
      size_t size, d_rank_list_t *replicas, void *arg, struct ds_rsvc **svcp)
{
	struct ds_rsvc *svc;
	int		rc;

	rc = alloc_init(class, id, db_uuid, &svc);
	if (rc != 0)
		goto err;

	if (create) {
		rc = rdb_create(svc->s_db_path, svc->s_db_uuid, size, replicas);
		if (rc != 0)
			goto err_svc;
	}

	rc = rdb_start(svc->s_db_path, svc->s_db_uuid, &rsvc_rdb_cbs, svc,
		       &svc->s_db);
	if (rc != 0)
		goto err_creation;

	if (create && self_only(replicas) &&
	    rsvc_class(class)->sc_bootstrap != NULL) {
		rc = bootstrap_self(svc, arg);
		if (rc != 0)
			goto err_db;
	}

	svc->s_ref = 1;
	*svcp = svc;
	return 0;

err_db:
	rdb_stop(svc->s_db);
err_creation:
	if (create)
		rdb_destroy(svc->s_db_path, svc->s_db_uuid);
err_svc:
	fini_free(svc);
err:
	return rc;
}

/**
 * Start a replicated service. If \a create is false, all remaining input
 * parameters are ignored; otherwise, create the replica first. If \a replicas
 * is NULL, all remaining input parameters are ignored; otherwise, bootstrap
 * the replicated service.
 *
 * \param[in]	class		replicated service class
 * \param[in]	id		replicated service ID
 * \param[in]	db_uuid		DB UUID
 * \param[in]	create		whether to create the replica before starting
 * \param[in]	size		replica size in bytes
 * \param[in]	replicas	optional initial membership
 * \param[in]	arg		argument for cbs.sc_bootstrap
 *
 * \retval -DER_ALREADY		replicated service already started
 * \retval -DER_CANCELED	replicated service stopping
 */
int
ds_rsvc_start(enum ds_rsvc_class_id class, d_iov_t *id, uuid_t db_uuid,
	      bool create, size_t size, d_rank_list_t *replicas, void *arg)
{
	uuid_t			 db_uuid_buf;
	struct ds_rsvc		*svc;
	struct ds_rsvc_class	*impl;
	d_list_t		*entry;
	int			 rc;

	impl = rsvc_class(class);
	if (!create) {
		rc = impl->sc_load_uuid(id, db_uuid_buf);
		if (rc != 0)
			goto out;
		db_uuid = db_uuid_buf;
	}

	entry = d_hash_rec_find(&rsvc_hash, id->iov_buf, id->iov_len);
	if (entry != NULL) {
		svc = rsvc_obj(entry);
		D_DEBUG(DB_MD, "%s: found: stop=%d\n", svc->s_name,
			svc->s_stop);
		if (svc->s_stop)
			rc = -DER_CANCELED;
		else
			rc = -DER_ALREADY;
		ds_rsvc_put(svc);
		goto out;
	}

	rc = start(class, id, db_uuid, create, size, replicas, arg, &svc);
	if (rc != 0)
		goto out;

	rc = d_hash_rec_insert(&rsvc_hash, svc->s_id.iov_buf, svc->s_id.iov_len,
			       &svc->s_entry, true /* exclusive */);
	if (rc != 0) {
		D_DEBUG(DB_MD, "%s: insert: %d\n", svc->s_name, rc);
		stop(svc, create /* destroy */);
		goto out;
	}

	if (create) {
		rc = impl->sc_store_uuid(id, db_uuid);
		if (rc != 0) {
			stop(svc, create /* destroy */);
			goto out;
		}
	}
	D_DEBUG(DB_MD, "%s: started replicated service\n", svc->s_name);
	ds_rsvc_put(svc);
out:
	if (rc != 0 && rc != -DER_ALREADY && !(create && rc == -DER_EXIST))
		D_ERROR("Failed to start replicated service: %d\n", rc);
	return rc;
}

static int
stop(struct ds_rsvc *svc, bool destroy)
{
	int rc = 0;

	ABT_mutex_lock(svc->s_mutex);

	if (svc->s_stop) {
		ABT_mutex_unlock(svc->s_mutex);
		D_DEBUG(DB_MD, "%s: stopping already\n", svc->s_name);
		return -DER_CANCELED;
	}
	svc->s_stop = true;
	D_DEBUG(DB_MD, "%s: stopping\n", svc->s_name);

	if (svc->s_state == DS_RSVC_UP || svc->s_state == DS_RSVC_UP_EMPTY)
		/*
		 * The service has stepped up. If it is still the leader of
		 * svc->s_term, the following rdb_resign() call will trigger
		 * the matching rsvc_step_down_cb() callback in svc->s_term;
		 * otherwise, the callback must already be pending. Either way,
		 * the service shall eventually enter the DS_RSVC_DOWN state.
		 */
		rdb_resign(svc->s_db, svc->s_term);
	while (svc->s_state != DS_RSVC_DOWN)
		ABT_cond_wait(svc->s_state_cv, svc->s_mutex);

	if (destroy)
		rc = remove(svc->s_db_path);

	ABT_mutex_unlock(svc->s_mutex);
	ds_rsvc_put(svc);
	return rc;
}

/**
 * Stop a replicated service. If destroy is false, all remaining parameters are
 * ignored; otherwise, destroy the service afterward.
 *
 * \param[in]	class		replicated service class
 * \param[in]	id		replicated service ID
 * \param[in]	destroy		whether to destroy the replica after stopping
 *
 * \retval -DER_ALREADY		replicated service already stopped
 * \retval -DER_CANCELED	replicated service stopping
 */
int
ds_rsvc_stop(enum ds_rsvc_class_id class, d_iov_t *id, bool destroy)
{
	struct ds_rsvc		*svc;
	int			 rc;

	rc = ds_rsvc_lookup(class, id, &svc);
	if (rc != 0)
		return -DER_ALREADY;
	d_hash_rec_delete_at(&rsvc_hash, &svc->s_entry);
	rc = stop(svc, destroy);
	if (!rc && destroy)
		rc = rsvc_class(class)->sc_delete_uuid(id);
	return rc;
}

struct stop_ult {
	d_list_t	su_entry;
	ABT_thread	su_thread;
};

struct stop_all_arg {
	d_list_t		saa_list;	/* of stop_ult objects */
	enum ds_rsvc_class_id	saa_class;
};

static int
stop_all_cb(d_list_t *entry, void *varg)
{
	struct ds_rsvc	       *svc = rsvc_obj(entry);
	struct stop_all_arg    *arg = varg;
	struct stop_ult	       *ult;
	int			rc;

	if (svc->s_class != arg->saa_class)
		return 0;

	D_ALLOC_PTR(ult);
	if (ult == NULL)
		return -DER_NOMEM;

	d_hash_rec_addref(&rsvc_hash, &svc->s_entry);
	rc = dss_ult_create(rsvc_stopper, svc, DSS_ULT_POOL_SRV, 0, 0,
			    &ult->su_thread);
	if (rc != 0) {
		d_hash_rec_decref(&rsvc_hash, &svc->s_entry);
		D_FREE(ult);
		return rc;
	}

	d_list_add(&ult->su_entry, &arg->saa_list);
	return 0;
}

/**
 * Stop all replicated services of \a class.
 *
 * \param[in]	class	replicated service class
 */
int
ds_rsvc_stop_all(enum ds_rsvc_class_id class)
{
	struct stop_all_arg	arg;
	struct stop_ult	       *ult;
	struct stop_ult	       *ult_tmp;
	int			rc;

	D_INIT_LIST_HEAD(&arg.saa_list);
	arg.saa_class = class;
	rc = d_hash_table_traverse(&rsvc_hash, stop_all_cb, &arg);

	/* Wait for the stopper ULTs to return. */
	d_list_for_each_entry_safe(ult, ult_tmp, &arg.saa_list, su_entry) {
		d_list_del_init(&ult->su_entry);
		ABT_thread_join(ult->su_thread);
		ABT_thread_free(&ult->su_thread);
		D_FREE(ult);
	}

	if (rc != 0)
		D_ERROR("failed to stop all replicated services: %d\n", rc);
	return rc;
}

/**
 * Stop a replicated service if it is in leader state. Currently, this is used
 * only for testing.
 *
 * \param[in]	class	replicated service class
 * \param[in]	id	replicated service ID
 * \param[out]	hint	rsvc hint
 */
int
ds_rsvc_stop_leader(enum ds_rsvc_class_id class, d_iov_t *id,
		    struct rsvc_hint *hint)
{
	struct ds_rsvc *svc;
	int		rc;

	rc = ds_rsvc_lookup_leader(class, id, &svc, hint);
	if (rc != 0)
		return rc;
	/* Drop our leader reference to allow the service to step down. */
	put_leader(svc);

	d_hash_rec_delete_at(&rsvc_hash, &svc->s_entry);

	return stop(svc, false /* destroy */);
}

int
ds_rsvc_add_replicas_s(struct ds_rsvc *svc, d_rank_list_t *ranks, size_t size)
{
	int	rc;

	rc = ds_rsvc_dist_start(svc->s_class, &svc->s_id, svc->s_db_uuid, ranks,
				true /* create */, false /* bootstrap */, size);

	/* TODO: Attempt to only add replicas that were successfully started */
	if (rc != 0)
		goto out_stop;
	rc = rdb_add_replicas(svc->s_db, ranks);
out_stop:
	/* Clean up ranks that were not added */
	if (ranks->rl_nr > 0) {
		D_ASSERT(rc != 0);
		ds_rsvc_dist_stop(svc->s_class, &svc->s_id, ranks,
				  NULL, true /* destroy */);
	}
	return rc;
}

int
ds_rsvc_add_replicas(enum ds_rsvc_class_id class, d_iov_t *id,
		     d_rank_list_t *ranks, size_t size, struct rsvc_hint *hint)
{
	struct ds_rsvc	*svc;
	int		 rc;

	rc = ds_rsvc_lookup_leader(class, id, &svc, hint);
	if (rc != 0)
		return rc;
	rc = ds_rsvc_add_replicas_s(svc, ranks, size);
	ds_rsvc_set_hint(svc, hint);
	put_leader(svc);
	return rc;
}

int
ds_rsvc_remove_replicas_s(struct ds_rsvc *svc, d_rank_list_t *ranks)
{
	d_rank_list_t	*stop_ranks;
	int		 rc;

	rc = daos_rank_list_dup(&stop_ranks, ranks);
	if (rc != 0)
		return rc;
	rc = rdb_remove_replicas(svc->s_db, ranks);

	/* filter out failed ranks */
	daos_rank_list_filter(ranks, stop_ranks, true /* exclude */);
	if (stop_ranks->rl_nr > 0)
		ds_rsvc_dist_stop(svc->s_class, &svc->s_id, stop_ranks,
				  NULL, true /* destroy */);
	d_rank_list_free(stop_ranks);
	return rc;
}

int
ds_rsvc_remove_replicas(enum ds_rsvc_class_id class, d_iov_t *id,
			d_rank_list_t *ranks, struct rsvc_hint *hint)
{
	struct ds_rsvc	*svc;
	int		 rc;

	rc = ds_rsvc_lookup_leader(class, id, &svc, hint);
	if (rc != 0)
		return rc;
	rc = ds_rsvc_remove_replicas_s(svc, ranks);
	ds_rsvc_set_hint(svc, hint);
	put_leader(svc);
	return rc;
}

/*************************** Distributed Operations ***************************/

enum rdb_start_flag {
	RDB_AF_CREATE		= 0x1,
	RDB_AF_BOOTSTRAP	= 0x2
};

enum rdb_stop_flag {
	RDB_OF_DESTROY		= 0x1
};

static inline void
rsvc_corpc_incr_cb(d_rank_list_t *ranks, d_rank_t target, int rpc_rc,
		   int *nsuccess)
{
	if (nsuccess != NULL && rpc_rc == 0 &&
	    (ranks == NULL || d_rank_in_rank_list(ranks, target)))
		++(*nsuccess);
}

static int
<<<<<<< HEAD
bcast_create(crt_opcode_t opc, crt_group_t *group, crt_rpc_t **rpc, void *priv)
=======
bcast_create(crt_opcode_t opc, crt_group_t *group, d_rank_list_t *excluded,
	     crt_rpc_t **rpc)
>>>>>>> f70e3b4f
{
	struct dss_module_info *info = dss_get_module_info();
	crt_opcode_t		opc_full;

	opc_full = DAOS_RPC_OPCODE(opc, DAOS_RSVC_MODULE, DAOS_RSVC_VERSION);
	return crt_corpc_req_create(info->dmi_ctx, group,
<<<<<<< HEAD
				    NULL /* excluded_ranks */, opc_full,
				    NULL /* co_bulk_hdl */, priv, 0 /* flags */,
=======
				    excluded /* excluded_ranks */, opc_full,
				    NULL /* co_bulk_hdl */, NULL /* priv */,
				    0 /* flags */,
>>>>>>> f70e3b4f
				    crt_tree_topo(CRT_TREE_FLAT, 0), rpc);
}

/**
 * Perform a distributed create, if \a create is true, and start operation on
 * all replicas of a database with \a dbid spanning \a ranks. This method can
 * be called on any rank. If \a create is false, \a ranks may be NULL.
 *
 * \param[in]	class		replicated service class
 * \param[in]	id		replicated service ID
 * \param[in]	dbid		database UUID
 * \param[in]	ranks		list of replica ranks
 * \param[in]	create		create replicas first
 * \param[in]	bootstrap	start with an initial list of replicas
 * \param[in]	size		size of each replica in bytes if \a create
 */
int
ds_rsvc_dist_start(enum ds_rsvc_class_id class, d_iov_t *id,
		   const uuid_t dbid, const d_rank_list_t *ranks, bool create,
		   bool bootstrap, size_t size)
{
	crt_rpc_t		*rpc;
	struct rsvc_start_in	*in;
	struct rsvc_start_out	*out;
	int			 nstarted = 0;
	int			 rc;

	D_ASSERT(!create || ranks != NULL);
	D_DEBUG(DB_MD, DF_UUID": %s DB\n",
		DP_UUID(dbid), create ? "creating" : "starting");

	/*
	 * If ranks doesn't include myself, creating a group with ranks will
	 * fail; bcast to the primary group instead.
	 */
<<<<<<< HEAD
	rc = bcast_create(RSVC_START, NULL /* group */, &rpc, &nstarted);
=======
	rc = bcast_create(RSVC_START, NULL /* group */, NULL, &rpc);
>>>>>>> f70e3b4f
	if (rc != 0)
		goto out;
	in = crt_req_get(rpc);
	in->sai_class = class;
	rc = daos_iov_copy(&in->sai_svc_id, id);
	if (rc != 0)
		goto out_rpc;
	uuid_copy(in->sai_db_uuid, dbid);
	if (create)
		in->sai_flags |= RDB_AF_CREATE;
	if (bootstrap)
		in->sai_flags |= RDB_AF_BOOTSTRAP;
	in->sai_size = size;
	in->sai_ranks = (d_rank_list_t *)ranks;
	dss_rpc_send(rpc); /* Ignore return code; errors are detected below. */
	out = crt_reply_get(rpc);
<<<<<<< HEAD
	rsvc_corpc_incr_cb(in->sai_ranks, rpc->cr_ep.ep_rank, out->sao_rc,
			   &nstarted);

	if (!nstarted || (ranks && nstarted < ranks->rl_nr)) {
		D_ERROR(DF_UUID": failed to start%s some replicas\n",
			DP_UUID(dbid), create ? "/create" : "");
=======
	rc = out->sao_rc;
	if (rc != 0) {
		D_ERROR(DF_UUID": failed to start%s %d replicas\n",
			DP_UUID(dbid), create ? "/create" : "", rc);
		ds_rsvc_dist_stop(class, id, ranks, NULL, create);
>>>>>>> f70e3b4f
		rc = -DER_IO;
	}

	daos_iov_free(&in->sai_svc_id);
out_rpc:
	crt_req_decref(rpc);
out:
	return rc;
}

static void
ds_rsvc_start_handler(crt_rpc_t *rpc)
{
	struct rsvc_start_in	*in = crt_req_get(rpc);
	struct rsvc_start_out	*out = crt_reply_get(rpc);
	bool			 create = in->sai_flags & RDB_AF_CREATE;
	int			 rc;

	if (create && in->sai_ranks == NULL) {
		rc = -DER_PROTO;
		goto out;
	}

	if (in->sai_ranks != NULL) {
		d_rank_t	rank;
		int		i;

		/* Do nothing if I'm not one of the replicas. */
		rc = crt_group_rank(NULL /* grp */, &rank);
		D_ASSERTF(rc == 0, "%d\n", rc);
		if (!daos_rank_list_find(in->sai_ranks, rank, &i))
			goto out;
	}

	rc = ds_rsvc_start(in->sai_class, &in->sai_svc_id, in->sai_db_uuid,
			   create, in->sai_size,
			   (in->sai_flags & RDB_AF_BOOTSTRAP) ?
			   in->sai_ranks : NULL, NULL /* arg */);
out:
	out->sao_rc = rc;
	crt_reply_send(rpc);
}

static int
ds_rsvc_start_aggregator(crt_rpc_t *source, crt_rpc_t *result, void *priv)
{
	struct rsvc_start_in	*in_source	= crt_req_get(source);
	struct rsvc_start_out   *out_source	= crt_reply_get(source);

	rsvc_corpc_incr_cb(in_source->sai_ranks, source->cr_ep.ep_rank,
			   out_source->sao_rc, (int *)priv);
	return 0;
}

/**
 * Perform a distributed stop, and if \a destroy is true, destroy operation on
 * all replicas of a database spanning \a ranks. This method can be called on
 * any rank. \a ranks may be NULL.
 *
 * XXX excluded and ranks are a bit duplicate here, since this function only
 * suppose to send RPC to @ranks list, but cart does not have such interface
 * for collective RPC, so we have to use both ranks and exclued for the moment,
 * and it should be simplied once cart can provide rank list collective RPC.
 *
 * \param[in]	class		replicated service class
 * \param[in]	id		replicated service ID
 * \param[in]	ranks		list of \a ranks->rl_nr replica ranks
 * \param[in]	excluded	excluded rank list.
 * \param[in]	destroy		destroy after close
 */
int
ds_rsvc_dist_stop(enum ds_rsvc_class_id class, d_iov_t *id,
		  const d_rank_list_t *ranks, d_rank_list_t *excluded,
		  bool destroy)
{
	crt_rpc_t		*rpc;
	struct rsvc_stop_in	*in;
	struct rsvc_stop_out	*out;
	int			 nstopped = 0;
	int			 rc;

	/*
	 * If ranks doesn't include myself, creating a group with ranks will
	 * fail; bcast to the primary group instead.
	 */
<<<<<<< HEAD
	rc = bcast_create(RSVC_STOP, NULL /* group */, &rpc, &nstopped);
=======
	rc = bcast_create(RSVC_STOP, NULL /* group */,  excluded, &rpc);
>>>>>>> f70e3b4f
	if (rc != 0)
		goto out;
	in = crt_req_get(rpc);
	in->soi_class = class;
	rc = daos_iov_copy(&in->soi_svc_id, id);
	if (rc != 0)
		goto out_rpc;
	if (destroy)
		in->soi_flags |= RDB_OF_DESTROY;
	in->soi_ranks = (d_rank_list_t *)ranks;

	dss_rpc_send(rpc); /* Ignore return code; errors are detected below. */
	out = crt_reply_get(rpc);
	rsvc_corpc_incr_cb(in->soi_ranks, rpc->cr_ep.ep_rank, out->soo_rc,
			   &nstopped);

	if (!nstopped || (ranks && nstopped < ranks->rl_nr)) {
		D_ERROR("failed to stop%s some replicas\n",
			destroy ? "/destroy" : "");
		rc = -DER_IO;
	}

	daos_iov_free(&in->soi_svc_id);
out_rpc:
	crt_req_decref(rpc);
out:
	return rc;
}

static void
ds_rsvc_stop_handler(crt_rpc_t *rpc)
{
	struct rsvc_stop_in	*in = crt_req_get(rpc);
	struct rsvc_stop_out	*out = crt_reply_get(rpc);
	int			 rc = 0;

	if (in->soi_ranks != NULL) {
		d_rank_t	rank;
		int		i;

		/* Do nothing if I'm not one of the replicas. */
		rc = crt_group_rank(NULL /* grp */, &rank);
		D_ASSERTF(rc == 0, "%d\n", rc);
		if (!daos_rank_list_find(in->soi_ranks, rank, &i))
			goto out;
	}

	rc = ds_rsvc_stop(in->soi_class, &in->soi_svc_id,
			  in->soi_flags & RDB_OF_DESTROY);
out:
	out->soo_rc = rc;
	crt_reply_send(rpc);
}

static int
ds_rsvc_stop_aggregator(crt_rpc_t *source, crt_rpc_t *result, void *priv)
{
	struct rsvc_stop_in	*in_source	= crt_req_get(source);
	struct rsvc_stop_out	*out_source	= crt_reply_get(source);

	rsvc_corpc_incr_cb(in_source->soi_ranks, source->cr_ep.ep_rank,
			   out_source->soo_rc, (int *)priv);
	return 0;
}

static struct crt_corpc_ops ds_rsvc_start_co_ops = {
	.co_aggregate	= ds_rsvc_start_aggregator,
	.co_pre_forward	= NULL,
};

static struct crt_corpc_ops ds_rsvc_stop_co_ops = {
	.co_aggregate	= ds_rsvc_stop_aggregator,
	.co_pre_forward	= NULL,
};

#define X(a, b, c, d, e)	\
{				\
	.dr_opc       = a,	\
	.dr_hdlr      = d,	\
	.dr_corpc_ops = e,	\
}

static struct daos_rpc_handler rsvc_handlers[] = {
	RSVC_PROTO_SRV_RPC_LIST,
};

#undef X

size_t
ds_rsvc_get_md_cap(void)
{
	const size_t	size_default = 1 << 27 /* 128 MB */;
	char	       *v;
	int		n;

	v = getenv("DAOS_MD_CAP"); /* in MB */
	if (v == NULL)
		return size_default;
	n = atoi(v);
	if (n < size_default >> 20) {
		D_ERROR("metadata capacity too low; using %zu MB\n",
			size_default >> 20);
		return size_default;
	}
	return (size_t)n << 20;
}

static int
rsvc_module_init(void)
{
	return rsvc_hash_init();
}

static int
rsvc_module_fini(void)
{
	rsvc_hash_fini();
	return 0;
}
struct dss_module rsvc_module = {
	.sm_name	= "rsvc",
	.sm_mod_id	= DAOS_RSVC_MODULE,
	.sm_ver		= DAOS_RSVC_VERSION,
	.sm_init	= rsvc_module_init,
	.sm_fini	= rsvc_module_fini,
	.sm_proto_fmt	= &rsvc_proto_fmt,
	.sm_cli_count	= 0,
	.sm_handlers	= rsvc_handlers,
	.sm_key		= NULL,
};<|MERGE_RESOLUTION|>--- conflicted
+++ resolved
@@ -906,26 +906,17 @@
 }
 
 static int
-<<<<<<< HEAD
-bcast_create(crt_opcode_t opc, crt_group_t *group, crt_rpc_t **rpc, void *priv)
-=======
 bcast_create(crt_opcode_t opc, crt_group_t *group, d_rank_list_t *excluded,
-	     crt_rpc_t **rpc)
->>>>>>> f70e3b4f
+	     crt_rpc_t **rpc, void *priv)
 {
 	struct dss_module_info *info = dss_get_module_info();
 	crt_opcode_t		opc_full;
 
 	opc_full = DAOS_RPC_OPCODE(opc, DAOS_RSVC_MODULE, DAOS_RSVC_VERSION);
 	return crt_corpc_req_create(info->dmi_ctx, group,
-<<<<<<< HEAD
-				    NULL /* excluded_ranks */, opc_full,
-				    NULL /* co_bulk_hdl */, priv, 0 /* flags */,
-=======
 				    excluded /* excluded_ranks */, opc_full,
-				    NULL /* co_bulk_hdl */, NULL /* priv */,
+				    NULL /* co_bulk_hdl */, priv,
 				    0 /* flags */,
->>>>>>> f70e3b4f
 				    crt_tree_topo(CRT_TREE_FLAT, 0), rpc);
 }
 
@@ -961,11 +952,8 @@
 	 * If ranks doesn't include myself, creating a group with ranks will
 	 * fail; bcast to the primary group instead.
 	 */
-<<<<<<< HEAD
-	rc = bcast_create(RSVC_START, NULL /* group */, &rpc, &nstarted);
-=======
-	rc = bcast_create(RSVC_START, NULL /* group */, NULL, &rpc);
->>>>>>> f70e3b4f
+	rc = bcast_create(RSVC_START, NULL /* group */, NULL, &rpc,
+			  &nstarted);
 	if (rc != 0)
 		goto out;
 	in = crt_req_get(rpc);
@@ -982,20 +970,12 @@
 	in->sai_ranks = (d_rank_list_t *)ranks;
 	dss_rpc_send(rpc); /* Ignore return code; errors are detected below. */
 	out = crt_reply_get(rpc);
-<<<<<<< HEAD
 	rsvc_corpc_incr_cb(in->sai_ranks, rpc->cr_ep.ep_rank, out->sao_rc,
 			   &nstarted);
 
 	if (!nstarted || (ranks && nstarted < ranks->rl_nr)) {
 		D_ERROR(DF_UUID": failed to start%s some replicas\n",
 			DP_UUID(dbid), create ? "/create" : "");
-=======
-	rc = out->sao_rc;
-	if (rc != 0) {
-		D_ERROR(DF_UUID": failed to start%s %d replicas\n",
-			DP_UUID(dbid), create ? "/create" : "", rc);
-		ds_rsvc_dist_stop(class, id, ranks, NULL, create);
->>>>>>> f70e3b4f
 		rc = -DER_IO;
 	}
 
@@ -1081,11 +1061,8 @@
 	 * If ranks doesn't include myself, creating a group with ranks will
 	 * fail; bcast to the primary group instead.
 	 */
-<<<<<<< HEAD
-	rc = bcast_create(RSVC_STOP, NULL /* group */, &rpc, &nstopped);
-=======
-	rc = bcast_create(RSVC_STOP, NULL /* group */,  excluded, &rpc);
->>>>>>> f70e3b4f
+	rc = bcast_create(RSVC_STOP, NULL /* group */, excluded, &rpc,
+			  &nstopped);
 	if (rc != 0)
 		goto out;
 	in = crt_req_get(rpc);
