#!/usr/bin/python
'''
  (C) Copyright 2018-2019 Intel Corporation.

  Licensed under the Apache License, Version 2.0 (the "License");
  you may not use this file except in compliance with the License.
  You may obtain a copy of the License at

     http://www.apache.org/licenses/LICENSE-2.0

  Unless required by applicable law or agreed to in writing, software
  distributed under the License is distributed on an "AS IS" BASIS,
  WITHOUT WARRANTIES OR CONDITIONS OF ANY KIND, either express or implied.
  See the License for the specific language governing permissions and
  limitations under the License.

  GOVERNMENT LICENSE RIGHTS-OPEN SOURCE SOFTWARE
  The Government's rights to use, modify, reproduce, release, perform, display,
  or disclose this software are subject to the terms of the Apache License as
  provided in Contract No. B609815.
  Any reproduction of computer software, computer software documentation, or
  portions thereof marked with this legend must also reproduce the markings.
'''
from __future__ import print_function

import traceback
import sys
import os
import time
import subprocess
import json
import re
import resource
import signal
import fcntl
import errno
import getpass
import yaml

from avocado.utils import genio
<<<<<<< HEAD
from general_utils import clustershell_execute, ClusterCommandFailed
=======
from general_utils import pcmd
>>>>>>> fe1bee3f

SESSIONS = {}

DEFAULT_FILE = "src/tests/ftest/data/daos_server_baseline.yaml"
AVOCADO_FILE = "src/tests/ftest/data/daos_avocado_test.yaml"


class ServerFailed(Exception):
    """Server didn't start/stop properly."""


<<<<<<< HEAD
=======
def set_nvme_mode(default_value_set, bdev, enabled=False):
    """Enable/Disable NVMe Mode.

    NVMe is enabled by default in yaml file.So disable it for CI runs.

    Args:
        default_value_set (dict): dictionary of default values
        bdev (str): block device name
        enabled (bool, optional): enable NVMe. Defaults to False.
    """
    if 'bdev_class' in default_value_set['servers'][0]:
        if (default_value_set['servers'][0]['bdev_class'] == bdev and
                not enabled):
            del default_value_set['servers'][0]['bdev_class']
    if enabled:
        default_value_set['servers'][0]['bdev_class'] = bdev


>>>>>>> fe1bee3f
def create_server_yaml(basepath):
    """Create the DAOS server config YAML file based on Avocado test Yaml file.

    Args:
        basepath (str): DAOS install basepath

    Raises:
        ServerFailed: if there is an reading/writing yaml files

    """
    # Read the baseline conf file data/daos_server_baseline.yml
    try:
        with open('{}/{}'.format(basepath, DEFAULT_FILE), 'r') as read_file:
            default_value_set = yaml.safe_load(read_file)
    except Exception as excpn:
        print("<SERVER> Exception occurred: {0}".format(str(excpn)))
        traceback.print_exception(excpn.__class__, excpn, sys.exc_info()[2])
        raise ServerFailed(
            "Failed to Read {}/{}".format(basepath, DEFAULT_FILE))

    # Read the values from avocado_testcase.yaml file if test ran with Avocado.
    new_value_set = {}
    if "AVOCADO_TEST_DATADIR" in os.environ:
        avocado_yaml_file = str(os.environ["AVOCADO_TEST_DATADIR"]).\
                                split(".")[0] + ".yaml"

        # Read avocado test yaml file.
        try:
            with open(avocado_yaml_file, 'r') as rfile:
                filedata = rfile.read()
            # Remove !mux for yaml load
            new_value_set = yaml.safe_load(filedata.replace('!mux', ''))
        except Exception as excpn:
            print("<SERVER> Exception occurred: {0}".format(str(excpn)))
            traceback.print_exception(
                excpn.__class__, excpn, sys.exc_info()[2])
            raise ServerFailed(
                "Failed to Read {}".format('{}.tmp'.format(avocado_yaml_file)))

    # Update values from avocado_testcase.yaml in DAOS yaml variables.
    if new_value_set:
        for key in new_value_set['server_config']:
            if key in default_value_set['servers'][0]:
                default_value_set['servers'][0][key] = \
                    new_value_set['server_config'][key]
            elif key in default_value_set:
                default_value_set[key] = new_value_set['server_config'][key]

<<<<<<< HEAD
    #Write default_value_set dictionary in to AVOCADO_FILE
    #This will be used to start with daos_server -o option.
=======
    # Disable NVMe from baseline data/daos_server_baseline.yml
    set_nvme_mode(default_value_set, "nvme")

    # Write default_value_set dictionary in to AVOCADO_FILE
    # This will be used to start with daos_server -o option.
>>>>>>> fe1bee3f
    try:
        with open('{}/{}'.format(basepath,
                                 AVOCADO_FILE), 'w') as write_file:
            yaml.dump(default_value_set, write_file, default_flow_style=False)
    except Exception as excpn:
        print("<SERVER> Exception occurred: {0}".format(str(excpn)))
        traceback.print_exception(excpn.__class__, excpn, sys.exc_info()[2])
        raise ServerFailed("Failed to Write {}/{}".format(basepath,
                                                          AVOCADO_FILE))


def run_server(hostfile, setname, basepath, uri_path=None, env_dict=None,
               clean=True):
    """Launch DAOS servers in accordance with the supplied hostfile.

    Args:
        hostfile (str): hostfile defining on which hosts to start servers
        setname (str): session name
        basepath (str): DAOS install basepath
        uri_path (str, optional): path to uri file. Defaults to None.
        env_dict (dict, optional): dictionary on env variable names and values.
            Defaults to None.
        clean (bool, optional): remove files in /mnt/daos. Defaults to True.

    Raises:
        ServerFailed: if there is an error starting the servers

    """
<<<<<<< HEAD
=======
    global SESSIONS    # pylint: disable=global-variable-not-assigned
>>>>>>> fe1bee3f
    try:
        servers = (
            [line.split(' ')[0] for line in genio.read_all_lines(hostfile)])
        server_count = len(servers)

        # Create the DAOS server configuration yaml file to pass
        # with daos_server -o <FILE_NAME>
        print("Creating the server yaml file")
        create_server_yaml(basepath)

        # first make sure there are no existing servers running
        print("Removing any existing server processes")
        kill_server(servers)

        # clean the tmpfs on the servers
        print("Cleaning the server tmpfs directories")
        result = pcmd(
            servers,
            "find /mnt/daos -mindepth 1 -maxdepth 1 -print0 | "
            "xargs -0r rm -rf",
            verbose=False)
        if len(result) > 1 or 0 not in result:
            raise ServerFailed(
                "Error cleaning tmpfs on servers: {}".format(
                    ", ".join(
                        [str(result[key]) for key in result if key != 0])))

        # Pile of build time variables
        with open(os.path.join(basepath, ".build_vars.json")) as json_vars:
            build_vars = json.load(json_vars)
        orterun_bin = os.path.join(build_vars["OMPI_PREFIX"], "bin", "orterun")
        daos_srv_bin = os.path.join(build_vars["PREFIX"], "bin", "daos_server")

        env_args = []
        # Add any user supplied environment
        if env_dict is not None:
            for key, value in env_dict.items():
                os.environ[key] = value
                env_args.extend(["-x", "{}={}".format(key, value)])
        # the remote orte needs to know where to find daos, in the
        # case that it's not in the system prefix
        # but it should already be in our PATH, so just pass our
        # PATH along to the remote
        if build_vars["PREFIX"] != "/usr":
            env_args.extend(["-x", "PATH"])

        server_cmd = [orterun_bin, "--np", str(server_count)]
        if uri_path is not None:
            server_cmd.extend(["--report-uri", uri_path])
        server_cmd.extend(["--hostfile", hostfile, "--enable-recovery"])
        server_cmd.extend(env_args)

        # Run server in insecure mode until Certificate tests are in place
        server_cmd.extend([daos_srv_bin,
                           "--debug",
                           "--config", '{}/{}'.format(basepath, AVOCADO_FILE),
                           "start", "-i",
                           "-a", os.path.join(basepath, "install", "tmp")])

        print("Start CMD>>>>{0}".format(' '.join(server_cmd)))

        resource.setrlimit(
            resource.RLIMIT_CORE,
            (resource.RLIM_INFINITY, resource.RLIM_INFINITY))

        SESSIONS[setname] = subprocess.Popen(server_cmd,
                                             stdout=subprocess.PIPE,
                                             stderr=subprocess.PIPE)
        fdesc = SESSIONS[setname].stdout.fileno()
        fstat = fcntl.fcntl(fdesc, fcntl.F_GETFL)
        fcntl.fcntl(fdesc, fcntl.F_SETFL, fstat | os.O_NONBLOCK)
        timeout = 600
        start_time = time.time()
        result = 0
        pattern = "DAOS I/O server.*started"
        expected_data = "Starting Servers\n"
        while True:
            output = ""
            try:
                output = SESSIONS[setname].stdout.read()
            except IOError as excpn:
                if excpn.errno != errno.EAGAIN:
                    raise ServerFailed("Server didn't start: {}".format(excpn))
                continue
            match = re.findall(pattern, output)
            expected_data += output
            result += len(match)
            if not output or result == server_count or \
               time.time() - start_time > timeout:
                print("<SERVER>: {}".format(expected_data))
                if result != server_count:
                    raise ServerFailed("Server didn't start!")
                break
        print(
            "<SERVER> server started and took {} seconds to start".format(
                time.time() - start_time))

    except Exception as error:
        print("<SERVER> Exception occurred: {0}".format(str(error)))
        traceback.print_exception(error.__class__, error, sys.exc_info()[2])
        # We need to end the session now -- exit the shell
        try:
            SESSIONS[setname].send_signal(signal.SIGINT)
            time.sleep(5)
            # get the stderr
            error = SESSIONS[setname].stderr.read()
            if SESSIONS[setname].poll() is None:
                SESSIONS[setname].kill()
            retcode = SESSIONS[setname].wait()
            print(
                "<SERVER> server start return code: {}\nstderr:\n{}".format(
                    retcode, error))
        except KeyError:
            pass
        raise ServerFailed("Server didn't start!")


def stop_server(setname=None, hosts=None):
    """Stop the daos servers.

    Attempt to initiate an orderly shutdown of all orterun processes it has
    spawned by sending a ctrl-c to the process matching the setname (or all
    processes if no setname is provided).

<<<<<<< HEAD
=======
    If a list of hosts is provided, verify that all daos server processes are
    dead.  Report an error if any processes are found and attempt to forcably
    kill the processes.

    Args:
        setname (str, optional): server group name used to match the session
            used to start the server. Defaults to None.
        hosts (list, optional): list of hosts running the server processes.
            Defaults to None.

    Raises:
        ServerFailed: if there was an error attempting to send a signal to stop
            the processes running the servers or after sending the signal if
            there are processes stiull running.

    """
    global SESSIONS    # pylint: disable=global-variable-not-assigned
>>>>>>> fe1bee3f
    try:
        if setname is None:
            for _key, val in SESSIONS.items():
                val.send_signal(signal.SIGINT)
                time.sleep(5)
                if val.poll() is None:
                    val.kill()
                val.wait()
        else:
            SESSIONS[setname].send_signal(signal.SIGINT)
            time.sleep(5)
            if SESSIONS[setname].poll() is None:
                SESSIONS[setname].kill()
            SESSIONS[setname].wait()
        print("<SERVER> server stopped")

    except Exception as error:
        print("<SERVER> Exception occurred: {0}".format(str(error)))
        raise ServerFailed("Server didn't stop!")

    if not hosts:
        return

    # Make sure the servers actually stopped.  Give them time to stop first
    # pgrep exit status:
    #   0 - One or more processes matched the criteria.
    #   1 - No processes matched.
    #   2 - Syntax error in the command line.
    #   3 - Fatal error: out of memory etc.
    time.sleep(5)
    result = pcmd(
        hosts, "pgrep '(daos_server|daos_io_server)'", False, expect_rc=1)
    if len(result) > 1 or 1 not in result:
        bad_hosts = [
            node for key in result if key != 1 for node in list(result[key])]
        kill_server(bad_hosts)
        raise ServerFailed(
            "DAOS server processes detected after attempted stop on {}".format(
                ", ".join([str(result[key]) for key in result if key != 1])))

    # we can also have orphaned ssh processes that started an orted on a
    # remote node but never get cleaned up when that remote node spontaneiously
    # reboots
    subprocess.call(["pkill", "^ssh$"])


def kill_server(hosts):
    """Forcably kill any daos server processes running on the specified hosts.

    Sometimes stop doesn't get everything.  Really whack everything with this.

    Args:
        hosts (list): list of host names where servers are running
    """
<<<<<<< HEAD
    kill_cmds = ["pkill '(daos_server|daos_io_server)' --signal INT",
                 "sleep 5",
                 "pkill '(daos_server|daos_io_server)' --signal KILL"]
    for host in hosts:
        subprocess.call("ssh {0} \"{1}\"".format(host, '; '.join(kill_cmds)),
                        shell=True)

def storage_prepare(hosts):
    """
    Prepare the storage on servers using the DAOS server's yaml settings file.

    Args:
        hosts (str): a string of comma-separated host names
    """
    try:
        cmd = ("sudo /usr/bin/daos_server storage prep-nvme "
               "--target-user=\"{0}\" --hugepages=4096"
               .format(getpass.getuser()))
        clustershell_execute(cmd, hosts, timeout=120)
    except ClusterCommandFailed as error:
        raise ServerFailed("Error preparing NVMe storage:\n{}".format(error))

def storage_reset(hosts):
    """
    Reset the Storage on servers using the DAOS server's yaml settings file.

    Args:
        hosts (str): a string of comma-separated host names
    """
    try:
        cmd = "sudo /usr/bin/daos_server storage prep-nvme --reset"
        clustershell_execute(cmd, hosts)
    except ClusterCommandFailed as error:
        raise ServerFailed("Error resetting NVMe storage:\n{}".format(error))
=======
    kill_cmds = [
        "pkill '(daos_server|daos_io_server)' --signal INT",
        "sleep 5",
        "pkill '(daos_server|daos_io_server)' --signal KILL",
    ]
    # Intentionally ignoring the exit status of the command
    pcmd(hosts, "; ".join(kill_cmds), False, None, None)
>>>>>>> fe1bee3f
<|MERGE_RESOLUTION|>--- conflicted
+++ resolved
@@ -38,11 +38,7 @@
 import yaml
 
 from avocado.utils import genio
-<<<<<<< HEAD
-from general_utils import clustershell_execute, ClusterCommandFailed
-=======
 from general_utils import pcmd
->>>>>>> fe1bee3f
 
 SESSIONS = {}
 
@@ -54,8 +50,6 @@
     """Server didn't start/stop properly."""
 
 
-<<<<<<< HEAD
-=======
 def set_nvme_mode(default_value_set, bdev, enabled=False):
     """Enable/Disable NVMe Mode.
 
@@ -74,7 +68,6 @@
         default_value_set['servers'][0]['bdev_class'] = bdev
 
 
->>>>>>> fe1bee3f
 def create_server_yaml(basepath):
     """Create the DAOS server config YAML file based on Avocado test Yaml file.
 
@@ -123,16 +116,11 @@
             elif key in default_value_set:
                 default_value_set[key] = new_value_set['server_config'][key]
 
-<<<<<<< HEAD
-    #Write default_value_set dictionary in to AVOCADO_FILE
-    #This will be used to start with daos_server -o option.
-=======
     # Disable NVMe from baseline data/daos_server_baseline.yml
     set_nvme_mode(default_value_set, "nvme")
 
     # Write default_value_set dictionary in to AVOCADO_FILE
     # This will be used to start with daos_server -o option.
->>>>>>> fe1bee3f
     try:
         with open('{}/{}'.format(basepath,
                                  AVOCADO_FILE), 'w') as write_file:
@@ -161,10 +149,7 @@
         ServerFailed: if there is an error starting the servers
 
     """
-<<<<<<< HEAD
-=======
     global SESSIONS    # pylint: disable=global-variable-not-assigned
->>>>>>> fe1bee3f
     try:
         servers = (
             [line.split(' ')[0] for line in genio.read_all_lines(hostfile)])
@@ -289,8 +274,6 @@
     spawned by sending a ctrl-c to the process matching the setname (or all
     processes if no setname is provided).
 
-<<<<<<< HEAD
-=======
     If a list of hosts is provided, verify that all daos server processes are
     dead.  Report an error if any processes are found and attempt to forcably
     kill the processes.
@@ -308,7 +291,6 @@
 
     """
     global SESSIONS    # pylint: disable=global-variable-not-assigned
->>>>>>> fe1bee3f
     try:
         if setname is None:
             for _key, val in SESSIONS.items():
@@ -363,42 +345,6 @@
     Args:
         hosts (list): list of host names where servers are running
     """
-<<<<<<< HEAD
-    kill_cmds = ["pkill '(daos_server|daos_io_server)' --signal INT",
-                 "sleep 5",
-                 "pkill '(daos_server|daos_io_server)' --signal KILL"]
-    for host in hosts:
-        subprocess.call("ssh {0} \"{1}\"".format(host, '; '.join(kill_cmds)),
-                        shell=True)
-
-def storage_prepare(hosts):
-    """
-    Prepare the storage on servers using the DAOS server's yaml settings file.
-
-    Args:
-        hosts (str): a string of comma-separated host names
-    """
-    try:
-        cmd = ("sudo /usr/bin/daos_server storage prep-nvme "
-               "--target-user=\"{0}\" --hugepages=4096"
-               .format(getpass.getuser()))
-        clustershell_execute(cmd, hosts, timeout=120)
-    except ClusterCommandFailed as error:
-        raise ServerFailed("Error preparing NVMe storage:\n{}".format(error))
-
-def storage_reset(hosts):
-    """
-    Reset the Storage on servers using the DAOS server's yaml settings file.
-
-    Args:
-        hosts (str): a string of comma-separated host names
-    """
-    try:
-        cmd = "sudo /usr/bin/daos_server storage prep-nvme --reset"
-        clustershell_execute(cmd, hosts)
-    except ClusterCommandFailed as error:
-        raise ServerFailed("Error resetting NVMe storage:\n{}".format(error))
-=======
     kill_cmds = [
         "pkill '(daos_server|daos_io_server)' --signal INT",
         "sleep 5",
@@ -406,4 +352,31 @@
     ]
     # Intentionally ignoring the exit status of the command
     pcmd(hosts, "; ".join(kill_cmds), False, None, None)
->>>>>>> fe1bee3f
+
+def storage_prepare(hosts):
+    """
+    Prepare the storage on servers using the DAOS server's yaml settings file.
+
+    Args:
+        hosts (str): a string of comma-separated host names
+    """
+    try:
+        cmd = ("sudo /usr/bin/daos_server storage prep-nvme "
+               "--target-user=\"{0}\" --hugepages=4096"
+               .format(getpass.getuser()))
+        pmcd(hosts, cmd, timeout=120)
+    except ClusterCommandFailed as error:
+        raise ServerFailed("Error preparing NVMe storage:\n{}".format(error))
+
+def storage_reset(hosts):
+    """
+    Reset the Storage on servers using the DAOS server's yaml settings file.
+
+    Args:
+        hosts (str): a string of comma-separated host names
+    """
+    try:
+        cmd = "sudo /usr/bin/daos_server storage prep-nvme --reset"
+        pmcd(hosts, cmd)
+    except ClusterCommandFailed as error:
+        raise ServerFailed("Error resetting NVMe storage:\n{}".format(error))