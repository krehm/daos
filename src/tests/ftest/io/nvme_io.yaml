--- conflicted
+++ resolved
@@ -2,16 +2,6 @@
 # required quantity is indicated by the placeholders
 
 hosts:
-<<<<<<< HEAD
- test_machines:
-  test_servers:
-   - boro-A
-   - boro-B
-   - boro-C
-   - boro-D
- test_clients:
-   - boro-E
-=======
  test_servers:
   - boro-A
   - boro-B
@@ -19,7 +9,6 @@
   - boro-D
  test_clients:
   - boro-E
->>>>>>> 4bb74b88
 timeout: 28800
 server_config:
  name: daos_server
