#!/usr/bin/python
'''
  (C) Copyright 2019 Intel Corporation.

  Licensed under the Apache License, Version 2.0 (the "License");
  you may not use this file except in compliance with the License.
  You may obtain a copy of the License at

     http://www.apache.org/licenses/LICENSE-2.0

  Unless required by applicable law or agreed to in writing, software
  distributed under the License is distributed on an "AS IS" BASIS,
  WITHOUT WARRANTIES OR CONDITIONS OF ANY KIND, either express or implied.
  See the License for the specific language governing permissions and
  limitations under the License.

  GOVERNMENT LICENSE RIGHTS-OPEN SOURCE SOFTWARE
  The Government's rights to use, modify, reproduce, release, perform, display,
  or disclose this software are subject to the terms of the Apache License as
  provided in Contract No. B609815.
  Any reproduction of computer software, computer software documentation, or
  portions thereof marked with this legend must also reproduce the markings.
'''

# Some useful test classes inherited from avocado.Test

from __future__ import print_function

import os
import json

from avocado import Test as avocadoTest
from avocado import skip

import fault_config_utils
import agent_utils
import server_utils
import write_host_file
import spdk
from daos_api import DaosContext, DaosLog


# pylint: disable=invalid-name
def skipForTicket(ticket):
    """Skip a test with a comment about a ticket."""
    return skip("Skipping until {} is fixed.".format(ticket))
# pylint: enable=invalid-name


class Test(avocadoTest):
    """Basic Test class.

    :avocado: recursive
    """

    def __init__(self, *args, **kwargs):
        """Initialize a Test object."""
        super(Test, self).__init__(*args, **kwargs)
        # set a default timeout of 1 minute
        # tests that want longer should set a timeout in their .yaml file
        # all tests should set a timeout and 60 seconds will enforce that
        if not self.timeout:
            self.timeout = 60

        item_list = self.logdir.split('/')
        for index, item in enumerate(item_list):
            if item == 'job-results':
                self.job_id = item_list[index + 1]
                break

        self.log.info("Job-ID: %s", self.job_id)
        self.log.info("Test PID: %s", os.getpid())

        self.basepath = None
        self.orterun = None
        self.tmp = None
        self.server_group = None
        self.daosctl = None
        self.context = None
        self.pool = None
        self.container = None
        self.hostlist_servers = None
        self.hostfile_servers = None
        self.hostlist_clients = None
        self.hostfile_clients = None
        self.d_log = None
        self.uri_file = None
        self.fault_file = None

    # pylint: disable=invalid-name
    def cancelForTicket(self, ticket):
        """Skip a test due to a ticket needing to be completed."""
        return self.cancel("Skipping until {} is fixed.".format(ticket))
    # pylint: enable=invalid-name


class TestWithoutServers(Test):
    """Run tests without DAOS servers.

    :avocado: recursive
    """

    def setUp(self):
        """Set up run before each test."""
        super(TestWithoutServers, self).setUp()
        # get paths from the build_vars generated by build
        with open('../../../.build_vars.json') as build_vars:
            build_paths = json.load(build_vars)
        self.basepath = os.path.normpath(os.path.join(build_paths['PREFIX'],
                                                      '..') + os.path.sep)
        self.prefix = build_paths['PREFIX']
        self.tmp = os.path.join(self.prefix, 'tmp')
        self.daos_test = os.path.join(self.basepath, 'install', 'bin',
                                      'daos_test')
        self.orterun = os.path.join(self.basepath, 'install', 'bin', 'orterun')
        self.daosctl = os.path.join(self.basepath, 'install', 'bin', 'daosctl')

        # setup fault injection, this MUST be before API setup
        fault_list = self.params.get("fault_list", '/run/faults/*/')
        if fault_list:
            # not using workdir because the huge path was messing up
            # orterun or something, could re-evaluate this later
            tmp = os.path.join(self.basepath, 'install', 'tmp')
            self.fault_file = fault_config_utils.write_fault_file(tmp,
                                                                  fault_list,
                                                                  None)
            os.environ["D_FI_CONFIG"] = self.fault_file

        self.context = DaosContext(self.prefix + '/lib/')
        self.d_log = DaosLog(self.context)

    def tearDown(self):
        """Tear down after each test case."""
        super(TestWithoutServers, self).tearDown()

        if self.fault_file:
            os.remove(self.fault_file)


class TestWithServers(TestWithoutServers):
    """Run tests with DAOS servers and at least one client.

    Optionally run DAOS clients on specified hosts.  By default run a single
    DAOS client on the host executing the test.

    :avocado: recursive
    """

    def __init__(self, *args, **kwargs):
        """Initialize a TestWithServers object."""
        super(TestWithServers, self).__init__(*args, **kwargs)

        self.agent_sessions = None
        self.nvme_parameter = None

<<<<<<< HEAD
    def init_server_param(self):
        '''Read the server related parameter from avocado yaml file'''
        self.hostlist_servers = self.params.get("test_machines", '/run/hosts/*')
        self.server_group = self.params.get("server_group", '/server/',
                                            'daos_server')
        self.nvme_parameter = self.params.get("bdev_class", '/server_config/',
                                              None)

    def spdk_setup(self):
        '''SPDK setup for NVMe drives'''
        try:
            if self.nvme_parameter == "nvme":
                spdk.nvme_setup(self.hostlist_servers)
        except spdk.SpdkFailed as error:
            self.fail("Error setting up NVMe: {}".format(error))

    def spdk_cleanup(self):
        '''SPDK cleanup for NVMe drives'''
        if self.nvme_parameter == "nvme":
            spdk.nvme_cleanup(self.hostlist_servers)

    def setUp(self):
        super(TestWithServers, self).setUp()

        self.init_server_param()
        self.spdk_setup()
=======
    def setUp(self):
        """Set up each test case."""
        super(TestWithServers, self).setUp()

        self.server_group = self.params.get(
            "name", "/server_config/", "daos_server")

        # Determine which hosts to use as servers and optionally clients.
        # Support the use of a host type count to test with subsets of the
        # specified hosts lists
        test_machines = self.params.get("test_machines", "/run/hosts/*")
        test_servers = self.params.get("test_servers", "/run/hosts/*")
        test_clients = self.params.get("test_clients", "/run/hosts/*")
        server_count = self.params.get("server_count", "/run/hosts/*")
        client_count = self.params.get("client_count", "/run/hosts/*")

        # Supported combinations of yaml hosts arguments:
        #   - test_machines [+ server_count]
        #   - test_servers [+ server_count]
        #   - test_servers [+ server_count] + test_clients [+ client_count]
        if test_machines:
            self.hostlist_servers = test_machines[:server_count]
        elif test_servers and test_clients:
            self.hostlist_servers = test_servers[:server_count]
            self.hostlist_clients = test_clients[:client_count]
        elif test_servers:
            self.hostlist_servers = test_servers[:server_count]
        self.log.info("hostlist_servers:  %s", self.hostlist_servers)
        self.log.info("hostlist_clients:  %s", self.hostlist_clients)

        # If a specific count is specified, verify enough servers/clients are
        # specified to satisy the count
        host_count_checks = (
            ("server", server_count,
             len(self.hostlist_servers) if self.hostlist_servers else 0),
            ("client", client_count,
             len(self.hostlist_clients) if self.hostlist_clients else 0)
        )
        for host_type, expected_count, actual_count in host_count_checks:
            if expected_count:
                self.assertEqual(
                    expected_count, actual_count,
                    "Test requires {} {}; {} specified".format(
                        expected_count, host_type, actual_count))

        # Create host files
>>>>>>> 6d442c81
        self.hostfile_servers = write_host_file.write_host_file(
            self.hostlist_servers, self.workdir)
        if self.hostlist_clients:
            self.hostfile_clients = write_host_file.write_host_file(
                self.hostlist_clients, self.workdir)

        self.agent_sessions = agent_utils.run_agent(
            self.basepath, self.hostlist_servers, self.hostlist_clients)
        server_utils.run_server(
            self.hostfile_servers, self.server_group, self.basepath)

    def tearDown(self):
        """Tear down after each test case."""
        try:
            if self.agent_sessions:
                self.d_log.info("Stopping agents")
                agent_utils.stop_agent(self.agent_sessions,
                                       self.hostlist_clients)
        finally:
<<<<<<< HEAD
            try:
                server_utils.stop_server(hosts=self.hostlist_servers)
            finally:
                self.spdk_cleanup()

        super(TestWithServers, self).tearDown()

class TestWithClients(TestWithServers):
    '''
    Run tests with DAOS servers and clients

    :avocado: recursive
    '''

    # TODO: use hostlist_servers and hostlist_clients
    def setUp(self):
        super(TestWithClients, self).setUp()
        self.error("TestWithClients() needs to be fleshed out")

    def tearDown(self):
        self.error("TestWithClients() needs to be fleshed out")
        super(TestWithClients, self).tearDown()
=======
            self.d_log.info("Stopping servers")
            try:
                server_utils.stop_server(hosts=self.hostlist_servers)
            finally:
                super(TestWithServers, self).tearDown()
>>>>>>> 6d442c81
<|MERGE_RESOLUTION|>--- conflicted
+++ resolved
@@ -153,38 +153,8 @@
         self.agent_sessions = None
         self.nvme_parameter = None
 
-<<<<<<< HEAD
     def init_server_param(self):
         '''Read the server related parameter from avocado yaml file'''
-        self.hostlist_servers = self.params.get("test_machines", '/run/hosts/*')
-        self.server_group = self.params.get("server_group", '/server/',
-                                            'daos_server')
-        self.nvme_parameter = self.params.get("bdev_class", '/server_config/',
-                                              None)
-
-    def spdk_setup(self):
-        '''SPDK setup for NVMe drives'''
-        try:
-            if self.nvme_parameter == "nvme":
-                spdk.nvme_setup(self.hostlist_servers)
-        except spdk.SpdkFailed as error:
-            self.fail("Error setting up NVMe: {}".format(error))
-
-    def spdk_cleanup(self):
-        '''SPDK cleanup for NVMe drives'''
-        if self.nvme_parameter == "nvme":
-            spdk.nvme_cleanup(self.hostlist_servers)
-
-    def setUp(self):
-        super(TestWithServers, self).setUp()
-
-        self.init_server_param()
-        self.spdk_setup()
-=======
-    def setUp(self):
-        """Set up each test case."""
-        super(TestWithServers, self).setUp()
-
         self.server_group = self.params.get(
             "name", "/server_config/", "daos_server")
 
@@ -196,6 +166,8 @@
         test_clients = self.params.get("test_clients", "/run/hosts/*")
         server_count = self.params.get("server_count", "/run/hosts/*")
         client_count = self.params.get("client_count", "/run/hosts/*")
+        self.nvme_parameter = self.params.get("bdev_class", '/server_config/',
+                                              None)
 
         # Supported combinations of yaml hosts arguments:
         #   - test_machines [+ server_count]
@@ -226,8 +198,25 @@
                     "Test requires {} {}; {} specified".format(
                         expected_count, host_type, actual_count))
 
+    def spdk_setup(self):
+        '''SPDK setup for NVMe drives'''
+        try:
+            if self.nvme_parameter == "nvme":
+                spdk.nvme_setup(self.hostlist_servers)
+        except spdk.SpdkFailed as error:
+            self.fail("Error setting up NVMe: {}".format(error))
+
+    def spdk_cleanup(self):
+        '''SPDK cleanup for NVMe drives'''
+        if self.nvme_parameter == "nvme":
+            spdk.nvme_cleanup(self.hostlist_servers)
+
+    def setUp(self):
+        """Set up each test case."""
+        super(TestWithServers, self).setUp()
+        self.init_server_param()
+        self.spdk_setup()
         # Create host files
->>>>>>> 6d442c81
         self.hostfile_servers = write_host_file.write_host_file(
             self.hostlist_servers, self.workdir)
         if self.hostlist_clients:
@@ -247,33 +236,9 @@
                 agent_utils.stop_agent(self.agent_sessions,
                                        self.hostlist_clients)
         finally:
-<<<<<<< HEAD
+            self.d_log.info("Stopping servers")
             try:
                 server_utils.stop_server(hosts=self.hostlist_servers)
             finally:
                 self.spdk_cleanup()
-
-        super(TestWithServers, self).tearDown()
-
-class TestWithClients(TestWithServers):
-    '''
-    Run tests with DAOS servers and clients
-
-    :avocado: recursive
-    '''
-
-    # TODO: use hostlist_servers and hostlist_clients
-    def setUp(self):
-        super(TestWithClients, self).setUp()
-        self.error("TestWithClients() needs to be fleshed out")
-
-    def tearDown(self):
-        self.error("TestWithClients() needs to be fleshed out")
-        super(TestWithClients, self).tearDown()
-=======
-            self.d_log.info("Stopping servers")
-            try:
-                server_utils.stop_server(hosts=self.hostlist_servers)
-            finally:
-                super(TestWithServers, self).tearDown()
->>>>>>> 6d442c81
+                super(TestWithServers, self).tearDown()