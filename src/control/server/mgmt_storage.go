--- conflicted
+++ resolved
@@ -79,12 +79,6 @@
 		serverFormatted = true
 	}
 
-<<<<<<< HEAD
-	ctrlrResults := common.NvmeControllerResults(resp.Crets)
-	c.nvme.Format(i, &ctrlrResults)
-	mountResults := common.ScmMountResults(resp.Mrets)
-	c.scm.Format(i, &mountResults)
-=======
 	ctrlrResults := common.NvmeControllerResults{}
 	c.nvme.Format(i, &ctrlrResults)
 	resp.Crets = ctrlrResults
@@ -92,7 +86,6 @@
 	mountResults := common.ScmMountResults{}
 	c.scm.Format(i, &mountResults)
 	resp.Mrets = mountResults
->>>>>>> 98b13ab9
 
 	if !serverFormatted && c.nvme.formatted && c.scm.formatted {
 		// storage subsystem format successful, broadcast formatted
@@ -143,12 +136,6 @@
 	resp := new(pb.UpdateStorageResp)
 
 	for i := range c.config.Servers {
-<<<<<<< HEAD
-		ctrlrResults := common.NvmeControllerResults(resp.Crets)
-		c.nvme.Update(i, req.Nvme, &ctrlrResults)
-		moduleResults := common.ScmModuleResults(resp.Mrets)
-		c.scm.Update(i, req.Scm, &moduleResults)
-=======
 		ctrlrResults := common.NvmeControllerResults{}
 		c.nvme.Update(i, req.Nvme, &ctrlrResults)
 		resp.Crets = ctrlrResults
@@ -156,7 +143,6 @@
 		moduleResults := common.ScmModuleResults{}
 		c.scm.Update(i, req.Scm, &moduleResults)
 		resp.Mrets = moduleResults
->>>>>>> 98b13ab9
 	}
 
 	if err := stream.Send(resp); err != nil {
