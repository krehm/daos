//
// (C) Copyright 2019 Intel Corporation.
//
// Licensed under the Apache License, Version 2.0 (the "License");
// you may not use this file except in compliance with the License.
// You may obtain a copy of the License at
//
//    http://www.apache.org/licenses/LICENSE-2.0
//
// Unless required by applicable law or agreed to in writing, software
// distributed under the License is distributed on an "AS IS" BASIS,
// WITHOUT WARRANTIES OR CONDITIONS OF ANY KIND, either express or implied.
// See the License for the specific language governing permissions and
// limitations under the License.
//
// GOVERNMENT LICENSE RIGHTS-OPEN SOURCE SOFTWARE
// The Government's rights to use, modify, reproduce, release, perform, display,
// or disclose this software are subject to the terms of the Apache License as
// provided in Contract No. 8F-30005.
// Any reproduction of computer software, computer software documentation, or
// portions thereof marked with this legend must also reproduce the markings.
//

package server

import (
	"fmt"
	"os/user"
)

// mockExt implements the External interface.
type mockExt struct {
	// return error if cmd in shell fails
	cmdRet error
	// return true if file already exists
<<<<<<< HEAD
	existsRet   bool
	mountRet    error
	unmountRet  error
	mkdirRet    error
	removeRet   error
	lUsrRet     *user.User  // lookup user
	lGrpRet     *user.Group // lookup group
	lUsrErr     error       // lookup user error
	lGrpErr     error       // lookup group error
	listGrpsErr error       // list groups error
	listGrpsRet []string    // list of user's groups
	chownRErr   error
	history     []string
=======
	existsRet       bool
	mountRet        error
	isMountPointRet bool
	unmountRet      error
	mkdirRet        error
	removeRet       error
	lUsrRet         *user.User  // lookup user
	lGrpRet         *user.Group // lookup group
	lUsrErr         error       // lookup user error
	lGrpErr         error       // lookup group error
	listGrpsErr     error       // list groups error
	listGrpsRet     []string    // list of user's groups
	sUIDErr         error       // set uid error
	sGIDErr         error       // set gid error
	chownErr        error
	history         []string
>>>>>>> daedb89b
}

func (m *mockExt) getHistory() []string {
	return m.history
}

var files []string // record file content written in mocks

func (m *mockExt) runCommand(cmd string) error {
	m.history = append(m.history, fmt.Sprintf(msgCmd, cmd))

	return m.cmdRet
}

func (m *mockExt) writeToFile(in string, outPath string) error {
	files = append(files, fmt.Sprint(outPath, ":", in))

	return nil
}

func (m *mockExt) createEmpty(path string, size int64) error {
	if !m.existsRet {
		files = append(files, fmt.Sprint(path, ":empty size ", size))
	}
	return nil
}

func (m *mockExt) mount(
	dev string, mount string, typ string, flags uintptr, opts string) error {

	op := fmt.Sprintf(msgMount, dev, mount, typ, fmt.Sprint(flags), opts)

	m.history = append(m.history, op)

	return m.mountRet
}

func (m *mockExt) isMountPoint(path string) (bool, error) {
	m.history = append(m.history, fmt.Sprintf(msgIsMountPoint, path))

	return m.isMountPointRet, nil
}

func (m *mockExt) unmount(path string) error {
	m.history = append(m.history, fmt.Sprintf(msgUnmount, path))

	return m.unmountRet
}

func (m *mockExt) mkdir(path string) error {
	m.history = append(m.history, fmt.Sprintf(msgMkdir, path))

	return m.mkdirRet
}

func (m *mockExt) remove(path string) error {
	m.history = append(m.history, fmt.Sprintf(msgRemove, path))

	return m.removeRet
}

func (m *mockExt) exists(string) (bool, error) {
	return m.existsRet, nil
}

func (m *mockExt) getAbsInstallPath(path string) (string, error) {
	return path, nil
}

func (m *mockExt) lookupUser(name string) (*user.User, error) {
	return m.lUsrRet, m.lUsrErr
}

func (m *mockExt) lookupGroup(name string) (*user.Group, error) {
	return m.lGrpRet, m.lGrpErr
}

func (m *mockExt) listGroups(usr *user.User) ([]string, error) {
	return m.listGrpsRet, m.listGrpsErr
}

func (m *mockExt) chownR(root string, uid int, gid int) error {
	m.history = append(m.history, fmt.Sprintf(msgChownR, root, uid, gid))

	return m.chownRErr
}

func newMockExt(
<<<<<<< HEAD
	cmdRet error, existsRet bool, mountRet error, unmountRet error,
	mkdirRet error, removeRet error,
) External {
	return &mockExt{
		cmdRet, existsRet, mountRet, unmountRet, mkdirRet, removeRet,
		nil, nil, nil, nil, nil, []string{}, nil, []string{},
=======
	cmdRet error, existsRet bool, mountRet error, isMountPointRet bool,
	unmountRet error, mkdirRet error, removeRet error,
) External {

	return &mockExt{
		cmdRet, existsRet, mountRet, isMountPointRet, unmountRet, mkdirRet,
		removeRet, nil, nil, nil, nil, nil, []string{}, nil, nil, nil, []string{},
>>>>>>> daedb89b
	}
}

func defaultMockExt() External {
	return &mockExt{}
}<|MERGE_RESOLUTION|>--- conflicted
+++ resolved
@@ -33,21 +33,6 @@
 	// return error if cmd in shell fails
 	cmdRet error
 	// return true if file already exists
-<<<<<<< HEAD
-	existsRet   bool
-	mountRet    error
-	unmountRet  error
-	mkdirRet    error
-	removeRet   error
-	lUsrRet     *user.User  // lookup user
-	lGrpRet     *user.Group // lookup group
-	lUsrErr     error       // lookup user error
-	lGrpErr     error       // lookup group error
-	listGrpsErr error       // list groups error
-	listGrpsRet []string    // list of user's groups
-	chownRErr   error
-	history     []string
-=======
 	existsRet       bool
 	mountRet        error
 	isMountPointRet bool
@@ -60,11 +45,8 @@
 	lGrpErr         error       // lookup group error
 	listGrpsErr     error       // list groups error
 	listGrpsRet     []string    // list of user's groups
-	sUIDErr         error       // set uid error
-	sGIDErr         error       // set gid error
-	chownErr        error
+	chownRErr       error
 	history         []string
->>>>>>> daedb89b
 }
 
 func (m *mockExt) getHistory() []string {
@@ -153,22 +135,13 @@
 }
 
 func newMockExt(
-<<<<<<< HEAD
-	cmdRet error, existsRet bool, mountRet error, unmountRet error,
-	mkdirRet error, removeRet error,
-) External {
-	return &mockExt{
-		cmdRet, existsRet, mountRet, unmountRet, mkdirRet, removeRet,
-		nil, nil, nil, nil, nil, []string{}, nil, []string{},
-=======
 	cmdRet error, existsRet bool, mountRet error, isMountPointRet bool,
 	unmountRet error, mkdirRet error, removeRet error,
 ) External {
 
 	return &mockExt{
 		cmdRet, existsRet, mountRet, isMountPointRet, unmountRet, mkdirRet,
-		removeRet, nil, nil, nil, nil, nil, []string{}, nil, nil, nil, []string{},
->>>>>>> daedb89b
+		removeRet, nil, nil, nil, nil, nil, []string{}, nil, []string{},
 	}
 }
 
